--- conflicted
+++ resolved
@@ -192,10 +192,5 @@
         processor = TransactionsMessageProcessor()
         ret = processor.process_message(message.serialize(), meta)
 
-<<<<<<< HEAD
-        assert ret[0] == ProcessorAction.INSERT
-        assert ret[1] == [message.build_result(meta)]
-=======
         assert ret.action == ProcessorAction.INSERT
-        assert ret.data == [message.build_result(meta)]
->>>>>>> b0bff6a4
+        assert ret.data == [message.build_result(meta)]