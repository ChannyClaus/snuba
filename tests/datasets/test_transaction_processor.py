from tests.base import BaseTest

from dataclasses import dataclass
from typing import Any, Mapping, Optional, Tuple

from datetime import datetime, timedelta

import uuid

from snuba.datasets.transactions_processor import TransactionsMessageProcessor
from snuba.consumer import KafkaMessageMetadata
from snuba.processor import ProcessorAction


@dataclass
class TransactionEvent:
    event_id: str
    trace_id: str
    span_id: str
    transaction_name: str
    op: str
    start_timestamp: float
    timestamp: float
    platform: str
    dist: Optional[str]
    user_name: Optional[str]
    user_id: Optional[str]
    user_email: Optional[str]
    ipv6: Optional[str]
    ipv4: Optional[str]
    environment: Optional[str]
    release: str
    sdk_name: Optional[str]
    sdk_version: Optional[str]
    geo: Mapping[str, str]

    def serialize(self) -> Mapping[str, Any]:
<<<<<<< HEAD
        return (2, 'insert', {
            'datetime': '2019-08-08T22:29:53.917000Z',
            'organization_id': 1,
            'platform': self.platform,
            'project_id': 1,
            'event_id': self.event_id,
            'message': '/organizations/:orgId/issues/',
            'group_id': None,
            'data': {
                'event_id': self.event_id,
                'environment': self.environment,
                'project_id': 1,
                'release': self.release,
                'dist': self.dist,
                'grouping_config': {
                    'enhancements': 'eJybzDhxY05qemJypZWRgaGlroGxrqHRBABbEwcC',
                    'id': 'legacy:2019-03-12',
                },
                "sdk": {
                    "version": self.sdk_version,
                    "name": self.sdk_name,
                    "packages": [
                        {
                            "version": "0.9.0",
                            "name": "pypi:sentry-sdk"
                        }
                    ],
                },
                'breadcrumbs': {
                    'values': [
=======
        return (
            2,
            "insert",
            {
                "datetime": "2019-08-08T22:29:53.917000Z",
                "organization_id": 1,
                "platform": self.platform,
                "project_id": 1,
                "event_id": self.event_id,
                "message": "/organizations/:orgId/issues/",
                "group_id": None,
                "data": {
                    "event_id": self.event_id,
                    "environment": self.environment,
                    "project_id": 1,
                    "release": self.release,
                    "dist": self.dist,
                    "grouping_config": {
                        "enhancements": "eJybzDhxY05qemJypZWRgaGlroGxrqHRBABbEwcC",
                        "id": "legacy:2019-03-12",
                    },
                    "breadcrumbs": {
                        "values": [
                            {
                                "category": "query",
                                "timestamp": 1565308204.544,
                                "message": "[Filtered]",
                                "type": "default",
                                "level": "info",
                            },
                        ],
                    },
                    "spans": [
>>>>>>> 93a4551a
                        {
                            "sampled": True,
                            "start_timestamp": self.start_timestamp,
                            "same_process_as_parent": None,
                            "description": "GET /api/0/organizations/sentry/tags/?project=1",
                            "tags": None,
                            "timestamp": 1565303389.366,
                            "parent_span_id": self.span_id,
                            "trace_id": self.trace_id,
                            "span_id": "b70840cd33074881",
                            "data": {},
                            "op": "http",
                        }
                    ],
                    "platform": self.platform,
                    "version": "7",
                    "location": "/organizations/:orgId/issues/",
                    "logger": "",
                    "type": "transaction",
                    "metadata": {
                        "location": "/organizations/:orgId/issues/",
                        "title": "/organizations/:orgId/issues/",
                    },
                    "primary_hash": "d41d8cd98f00b204e9800998ecf8427e",
                    "retention_days": None,
                    "datetime": "2019-08-08T22:29:53.917000Z",
                    "timestamp": self.timestamp,
                    "start_timestamp": self.start_timestamp,
                    "contexts": {
                        "trace": {
                            "sampled": True,
                            "trace_id": self.trace_id,
                            "op": self.op,
                            "type": "trace",
                            "span_id": self.span_id,
                        }
                    },
                    "tags": [
                        ["sentry:release", self.release],
                        ["sentry:user", self.user_id],
                        ["environment", self.environment],
                    ],
                    "user": {
                        "username": self.user_name,
                        "ip_address": self.ipv4 or self.ipv6,
                        "id": self.user_id,
                        "email": self.user_email,
                    },
                    "transaction": self.transaction_name,
                },
<<<<<<< HEAD
                'spans': [
                    {
                        'sampled': True,
                        'start_timestamp': self.start_timestamp,
                        'same_process_as_parent': None,
                        'description': 'GET /api/0/organizations/sentry/tags/?project=1',
                        'tags': None,
                        'timestamp': 1565303389.366,
                        'parent_span_id': self.span_id,
                        'trace_id': self.trace_id,
                        'span_id': 'b70840cd33074881',
                        'data': {},
                        'op': 'http'
                    }
                ],
                'platform': self.platform,
                'version': '7',
                'location': '/organizations/:orgId/issues/',
                'logger': '',
                'type': 'transaction',
                'metadata': {
                    'location': '/organizations/:orgId/issues/',
                    'title': '/organizations/:orgId/issues/',
                },
                'primary_hash': 'd41d8cd98f00b204e9800998ecf8427e',
                'retention_days': None,
                'datetime': '2019-08-08T22:29:53.917000Z',
                'timestamp': self.timestamp,
                'start_timestamp': self.start_timestamp,
                'contexts': {
                    'trace': {
                        'sampled': True,
                        'trace_id': self.trace_id,
                        'op': self.op,
                        'type': 'trace',
                        'span_id': self.span_id,
                    }
                },
                'tags': [
                    ['sentry:release', self.release],
                    ['sentry:user', self.user_id],
                    ['environment', self.environment],
                ],
                'user': {
                    'username': self.user_name,
                    'ip_address': self.ipv4 or self.ipv6,
                    'id': self.user_id,
                    'email': self.user_email,
                    "geo": self.geo,
                },
                'transaction': self.transaction_name,
            }
        })
=======
            },
        )
>>>>>>> 93a4551a

    def build_result(self, meta: KafkaMessageMetadata) -> Mapping[str, Any]:
        start_timestamp = datetime.fromtimestamp(self.start_timestamp)
        finish_timestamp = datetime.fromtimestamp(self.timestamp)

        ret = {
<<<<<<< HEAD
            'deleted': 0,
            'project_id': 1,
            'event_id': str(uuid.UUID(self.event_id)),
            'trace_id': str(uuid.UUID(self.trace_id)),
            'span_id': int(self.span_id, 16),
            'transaction_name': self.transaction_name,
            'transaction_op': self.op,
            'start_ts': start_timestamp,
            'start_ms': int(start_timestamp.microsecond / 1000),
            'finish_ts': finish_timestamp,
            'finish_ms': int(finish_timestamp.microsecond / 1000),
            'duration': int((finish_timestamp - start_timestamp).total_seconds() * 1000),
            'platform': self.platform,
            'environment': self.environment,
            'release': self.release,
            'dist': self.dist,
            'user': self.user_id,
            'user_id': self.user_id,
            'user_name': self.user_name,
            'user_email': self.user_email,
            'tags.key': ['environment', 'sentry:release', 'sentry:user'],
            'tags.value': [
                self.environment,
                self.release,
                self.user_id,
            ],
            'contexts.key': [
                'trace.sampled', 'trace.trace_id',
                'trace.op', 'trace.span_id',
                'geo.country_code', 'geo.region', 'geo.city'
            ],
            'contexts.value': [
                'True', self.trace_id, self.op, self.span_id,
                self.geo["country_code"], self.geo["region"],
                self.geo["city"]
            ],
            'sdk_name': 'sentry.python',
            'sdk_version': '0.9.0',
            'offset': meta.offset,
            'partition': meta.partition,
            'retention_days': 90,
=======
            "deleted": 0,
            "project_id": 1,
            "event_id": str(uuid.UUID(self.event_id)),
            "trace_id": str(uuid.UUID(self.trace_id)),
            "span_id": int(self.span_id, 16),
            "transaction_name": self.transaction_name,
            "transaction_op": self.op,
            "start_ts": start_timestamp,
            "start_ms": int(start_timestamp.microsecond / 1000),
            "finish_ts": finish_timestamp,
            "finish_ms": int(finish_timestamp.microsecond / 1000),
            "duration": int(
                (finish_timestamp - start_timestamp).total_seconds() * 1000
            ),
            "platform": self.platform,
            "environment": self.environment,
            "release": self.release,
            "dist": self.dist,
            "user": self.user_id,
            "user_id": self.user_id,
            "user_name": self.user_name,
            "user_email": self.user_email,
            "tags.key": ["environment", "sentry:release", "sentry:user"],
            "tags.value": [self.environment, self.release, self.user_id],
            "contexts.key": [
                "trace.sampled",
                "trace.trace_id",
                "trace.op",
                "trace.span_id",
            ],
            "contexts.value": ["True", self.trace_id, self.op, self.span_id],
            "offset": meta.offset,
            "partition": meta.partition,
            "retention_days": 90,
>>>>>>> 93a4551a
        }

        if self.ipv4:
            ret["ip_address_v4"] = self.ipv4
        else:
            ret["ip_address_v6"] = self.ipv6
        return ret


class TestTransactionsProcessor(BaseTest):
    def __get_timestamps(slef) -> Tuple[float, float]:
        timestamp = datetime.utcnow() - timedelta(seconds=5)
        start_timestamp = timestamp - timedelta(seconds=5)
        return (start_timestamp.timestamp(), timestamp.timestamp())

    def test_skip_non_transactions(self):
        start, finish = self.__get_timestamps()
        message = TransactionEvent(
            event_id="e5e062bf2e1d4afd96fd2f90b6770431",
            trace_id="7400045b25c443b885914600aa83ad04",
            span_id="8841662216cc598b",
            transaction_name="/organizations/:orgId/issues/",
            op="navigation",
            timestamp=finish,
            start_timestamp=start,
            platform="python",
            dist="",
            user_name="me",
            user_id="myself",
            user_email="me@myself.com",
            ipv4="127.0.0.1",
            ipv6=None,
<<<<<<< HEAD
            environment='prod',
            release='34a554c14b68285d8a8eb6c5c4c56dfc1db9a83a',
            sdk_name='sentry.python',
            sdk_version='0.9.0',
            geo={
                "country_code": "XY",
                "region": "fake_region",
                "city": "fake_city",
            }
=======
            environment="prod",
            release="34a554c14b68285d8a8eb6c5c4c56dfc1db9a83a",
>>>>>>> 93a4551a
        )
        payload = message.serialize()
        # Force an invalid event
        payload[2]["data"]["type"] = "error"

        meta = KafkaMessageMetadata(offset=1, partition=2)
        processor = TransactionsMessageProcessor()
        assert processor.process_message(payload, meta) is None

    def test_missing_trace_context(self):
        start, finish = self.__get_timestamps()
        message = TransactionEvent(
            event_id="e5e062bf2e1d4afd96fd2f90b6770431",
            trace_id="7400045b25c443b885914600aa83ad04",
            span_id="8841662216cc598b",
            transaction_name="/organizations/:orgId/issues/",
            op="navigation",
            timestamp=finish,
            start_timestamp=start,
            platform="python",
            dist="",
            user_name="me",
            user_id="myself",
            user_email="me@myself.com",
            ipv4="127.0.0.1",
            ipv6=None,
<<<<<<< HEAD
            environment='prod',
            release='34a554c14b68285d8a8eb6c5c4c56dfc1db9a83a',
            sdk_name='sentry.python',
            sdk_version='0.9.0',
            geo={
                "country_code": "XY",
                "region": "fake_region",
                "city": "fake_city",
            }
=======
            environment="prod",
            release="34a554c14b68285d8a8eb6c5c4c56dfc1db9a83a",
>>>>>>> 93a4551a
        )
        payload = message.serialize()
        # Force an invalid event
        del payload[2]["data"]["contexts"]

        meta = KafkaMessageMetadata(offset=1, partition=2)
        processor = TransactionsMessageProcessor()
        assert processor.process_message(payload, meta) is None

    def test_base_process(self):
        start, finish = self.__get_timestamps()
        message = TransactionEvent(
            event_id="e5e062bf2e1d4afd96fd2f90b6770431",
            trace_id="7400045b25c443b885914600aa83ad04",
            span_id="8841662216cc598b",
            transaction_name="/organizations/:orgId/issues/",
            op="navigation",
            timestamp=finish,
            start_timestamp=start,
            platform="python",
            dist="",
            user_name="me",
            user_id="myself",
            user_email="me@myself.com",
            ipv4="127.0.0.1",
            ipv6=None,
<<<<<<< HEAD
            environment='prod',
            release='34a554c14b68285d8a8eb6c5c4c56dfc1db9a83a',
            sdk_name='sentry.python',
            sdk_version='0.9.0',
            geo={
                "country_code": "XY",
                "region": "fake_region",
                "city": "fake_city",
            }
        )
        meta = KafkaMessageMetadata(
            offset=1,
            partition=2,
=======
            environment="prod",
            release="34a554c14b68285d8a8eb6c5c4c56dfc1db9a83a",
>>>>>>> 93a4551a
        )
        meta = KafkaMessageMetadata(offset=1, partition=2,)

        processor = TransactionsMessageProcessor()
        ret = processor.process_message(message.serialize(), meta)

        assert ret.action == ProcessorAction.INSERT
        assert ret.data == [message.build_result(meta)]<|MERGE_RESOLUTION|>--- conflicted
+++ resolved
@@ -35,38 +35,6 @@
     geo: Mapping[str, str]
 
     def serialize(self) -> Mapping[str, Any]:
-<<<<<<< HEAD
-        return (2, 'insert', {
-            'datetime': '2019-08-08T22:29:53.917000Z',
-            'organization_id': 1,
-            'platform': self.platform,
-            'project_id': 1,
-            'event_id': self.event_id,
-            'message': '/organizations/:orgId/issues/',
-            'group_id': None,
-            'data': {
-                'event_id': self.event_id,
-                'environment': self.environment,
-                'project_id': 1,
-                'release': self.release,
-                'dist': self.dist,
-                'grouping_config': {
-                    'enhancements': 'eJybzDhxY05qemJypZWRgaGlroGxrqHRBABbEwcC',
-                    'id': 'legacy:2019-03-12',
-                },
-                "sdk": {
-                    "version": self.sdk_version,
-                    "name": self.sdk_name,
-                    "packages": [
-                        {
-                            "version": "0.9.0",
-                            "name": "pypi:sentry-sdk"
-                        }
-                    ],
-                },
-                'breadcrumbs': {
-                    'values': [
-=======
         return (
             2,
             "insert",
@@ -88,6 +56,11 @@
                         "enhancements": "eJybzDhxY05qemJypZWRgaGlroGxrqHRBABbEwcC",
                         "id": "legacy:2019-03-12",
                     },
+                    "sdk": {
+                        "version": self.sdk_version,
+                        "name": self.sdk_name,
+                        "packages": [{"version": "0.9.0", "name": "pypi:sentry-sdk"}],
+                    },
                     "breadcrumbs": {
                         "values": [
                             {
@@ -100,7 +73,6 @@
                         ],
                     },
                     "spans": [
->>>>>>> 93a4551a
                         {
                             "sampled": True,
                             "start_timestamp": self.start_timestamp,
@@ -148,116 +120,18 @@
                         "ip_address": self.ipv4 or self.ipv6,
                         "id": self.user_id,
                         "email": self.user_email,
+                        "geo": self.geo,
                     },
                     "transaction": self.transaction_name,
                 },
-<<<<<<< HEAD
-                'spans': [
-                    {
-                        'sampled': True,
-                        'start_timestamp': self.start_timestamp,
-                        'same_process_as_parent': None,
-                        'description': 'GET /api/0/organizations/sentry/tags/?project=1',
-                        'tags': None,
-                        'timestamp': 1565303389.366,
-                        'parent_span_id': self.span_id,
-                        'trace_id': self.trace_id,
-                        'span_id': 'b70840cd33074881',
-                        'data': {},
-                        'op': 'http'
-                    }
-                ],
-                'platform': self.platform,
-                'version': '7',
-                'location': '/organizations/:orgId/issues/',
-                'logger': '',
-                'type': 'transaction',
-                'metadata': {
-                    'location': '/organizations/:orgId/issues/',
-                    'title': '/organizations/:orgId/issues/',
-                },
-                'primary_hash': 'd41d8cd98f00b204e9800998ecf8427e',
-                'retention_days': None,
-                'datetime': '2019-08-08T22:29:53.917000Z',
-                'timestamp': self.timestamp,
-                'start_timestamp': self.start_timestamp,
-                'contexts': {
-                    'trace': {
-                        'sampled': True,
-                        'trace_id': self.trace_id,
-                        'op': self.op,
-                        'type': 'trace',
-                        'span_id': self.span_id,
-                    }
-                },
-                'tags': [
-                    ['sentry:release', self.release],
-                    ['sentry:user', self.user_id],
-                    ['environment', self.environment],
-                ],
-                'user': {
-                    'username': self.user_name,
-                    'ip_address': self.ipv4 or self.ipv6,
-                    'id': self.user_id,
-                    'email': self.user_email,
-                    "geo": self.geo,
-                },
-                'transaction': self.transaction_name,
-            }
-        })
-=======
             },
         )
->>>>>>> 93a4551a
 
     def build_result(self, meta: KafkaMessageMetadata) -> Mapping[str, Any]:
         start_timestamp = datetime.fromtimestamp(self.start_timestamp)
         finish_timestamp = datetime.fromtimestamp(self.timestamp)
 
         ret = {
-<<<<<<< HEAD
-            'deleted': 0,
-            'project_id': 1,
-            'event_id': str(uuid.UUID(self.event_id)),
-            'trace_id': str(uuid.UUID(self.trace_id)),
-            'span_id': int(self.span_id, 16),
-            'transaction_name': self.transaction_name,
-            'transaction_op': self.op,
-            'start_ts': start_timestamp,
-            'start_ms': int(start_timestamp.microsecond / 1000),
-            'finish_ts': finish_timestamp,
-            'finish_ms': int(finish_timestamp.microsecond / 1000),
-            'duration': int((finish_timestamp - start_timestamp).total_seconds() * 1000),
-            'platform': self.platform,
-            'environment': self.environment,
-            'release': self.release,
-            'dist': self.dist,
-            'user': self.user_id,
-            'user_id': self.user_id,
-            'user_name': self.user_name,
-            'user_email': self.user_email,
-            'tags.key': ['environment', 'sentry:release', 'sentry:user'],
-            'tags.value': [
-                self.environment,
-                self.release,
-                self.user_id,
-            ],
-            'contexts.key': [
-                'trace.sampled', 'trace.trace_id',
-                'trace.op', 'trace.span_id',
-                'geo.country_code', 'geo.region', 'geo.city'
-            ],
-            'contexts.value': [
-                'True', self.trace_id, self.op, self.span_id,
-                self.geo["country_code"], self.geo["region"],
-                self.geo["city"]
-            ],
-            'sdk_name': 'sentry.python',
-            'sdk_version': '0.9.0',
-            'offset': meta.offset,
-            'partition': meta.partition,
-            'retention_days': 90,
-=======
             "deleted": 0,
             "project_id": 1,
             "event_id": str(uuid.UUID(self.event_id)),
@@ -287,12 +161,24 @@
                 "trace.trace_id",
                 "trace.op",
                 "trace.span_id",
+                "geo.country_code",
+                "geo.region",
+                "geo.city",
             ],
-            "contexts.value": ["True", self.trace_id, self.op, self.span_id],
+            "contexts.value": [
+                "True",
+                self.trace_id,
+                self.op,
+                self.span_id,
+                self.geo["country_code"],
+                self.geo["region"],
+                self.geo["city"],
+            ],
+            "sdk_name": "sentry.python",
+            "sdk_version": "0.9.0",
             "offset": meta.offset,
             "partition": meta.partition,
             "retention_days": 90,
->>>>>>> 93a4551a
         }
 
         if self.ipv4:
@@ -325,20 +211,11 @@
             user_email="me@myself.com",
             ipv4="127.0.0.1",
             ipv6=None,
-<<<<<<< HEAD
-            environment='prod',
-            release='34a554c14b68285d8a8eb6c5c4c56dfc1db9a83a',
-            sdk_name='sentry.python',
-            sdk_version='0.9.0',
-            geo={
-                "country_code": "XY",
-                "region": "fake_region",
-                "city": "fake_city",
-            }
-=======
             environment="prod",
             release="34a554c14b68285d8a8eb6c5c4c56dfc1db9a83a",
->>>>>>> 93a4551a
+            sdk_name="sentry.python",
+            sdk_version="0.9.0",
+            geo={"country_code": "XY", "region": "fake_region", "city": "fake_city",},
         )
         payload = message.serialize()
         # Force an invalid event
@@ -365,20 +242,11 @@
             user_email="me@myself.com",
             ipv4="127.0.0.1",
             ipv6=None,
-<<<<<<< HEAD
-            environment='prod',
-            release='34a554c14b68285d8a8eb6c5c4c56dfc1db9a83a',
-            sdk_name='sentry.python',
-            sdk_version='0.9.0',
-            geo={
-                "country_code": "XY",
-                "region": "fake_region",
-                "city": "fake_city",
-            }
-=======
             environment="prod",
             release="34a554c14b68285d8a8eb6c5c4c56dfc1db9a83a",
->>>>>>> 93a4551a
+            sdk_name="sentry.python",
+            sdk_version="0.9.0",
+            geo={"country_code": "XY", "region": "fake_region", "city": "fake_city",},
         )
         payload = message.serialize()
         # Force an invalid event
@@ -405,25 +273,13 @@
             user_email="me@myself.com",
             ipv4="127.0.0.1",
             ipv6=None,
-<<<<<<< HEAD
-            environment='prod',
-            release='34a554c14b68285d8a8eb6c5c4c56dfc1db9a83a',
-            sdk_name='sentry.python',
-            sdk_version='0.9.0',
-            geo={
-                "country_code": "XY",
-                "region": "fake_region",
-                "city": "fake_city",
-            }
-        )
-        meta = KafkaMessageMetadata(
-            offset=1,
-            partition=2,
-=======
             environment="prod",
             release="34a554c14b68285d8a8eb6c5c4c56dfc1db9a83a",
->>>>>>> 93a4551a
-        )
+            sdk_name="sentry.python",
+            sdk_version="0.9.0",
+            geo={"country_code": "XY", "region": "fake_region", "city": "fake_city",},
+        )
+        meta = KafkaMessageMetadata(offset=1, partition=2,)
         meta = KafkaMessageMetadata(offset=1, partition=2,)
 
         processor = TransactionsMessageProcessor()
