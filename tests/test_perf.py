--- conflicted
+++ resolved
@@ -8,14 +8,10 @@
 class TestPerf(BaseEventsTest):
     def test(self):
         dataset = get_dataset("events")
-<<<<<<< HEAD
-        table = dataset.get_table_writer().get_schema().get_local_table_name()
-        clickhouse = get_storage("events").get_cluster().get_clickhouse_rw()
-=======
         storage = dataset.get_writable_storage()
         assert storage is not None
         table = storage.get_table_writer().get_schema().get_local_table_name()
->>>>>>> fdcc3229
+        clickhouse = get_storage("events").get_cluster().get_clickhouse_rw()
 
         assert clickhouse.execute("SELECT COUNT() FROM %s" % table)[0][0] == 0
 
