from datetime import datetime

import pytest

from snuba.datasets.factory import get_dataset
from snuba.query.parser import parse_query
from snuba.query.parser.conditions import parse_conditions_to_expr
from snuba.query.processors.tagsmap import NestedFieldConditionOptimizer
from snuba.request import Request
from snuba.request.request_settings import HTTPRequestSettings
from snuba.query.conditions import combine_and_conditions

test_data = [
    (
        {
            "conditions": [
                ["d", "=", "1"],
                ["c", "=", "3"],
                ["start_ts", ">", "2019-12-18T06:35:17"],
            ]
        },
        [["d", "=", "1"], ["c", "=", "3"], ["start_ts", ">", "2019-12-18T06:35:17"]],
    ),  # No tags
    (
        {
            "conditions": [
                ["tags[test.tag]", "=", "1"],
                ["c", "=", "3"],
                ["start_ts", ">", "2019-12-18T06:35:17"],
            ]
        },
        [
            ["c", "=", "3"],
            ["start_ts", ">", "2019-12-18T06:35:17"],
            ["tags_map", "LIKE", "%|test.tag=1|%"],
        ],
    ),  # One simple tag condition
    (
        {
            "conditions": [
                ["tags[test.tag]", "=", "1"],
                ["c", "=", "3"],
                ["finish_ts", ">", "2019-12-18T06:35:17"],
            ]
        },
        [
            ["c", "=", "3"],
            ["finish_ts", ">", "2019-12-18T06:35:17"],
            ["tags_map", "LIKE", "%|test.tag=1|%"],
        ],
    ),  # One simple tag condition, different timestamp
    (
        {
            "conditions": [
                ["tags[test.tag]", "=", "1"],
                ["c", "=", "3"],
                ["start_ts", ">", "2019-01-01T06:35:17"],
            ]
        },
        [
            ["tags[test.tag]", "=", "1"],
            ["c", "=", "3"],
            ["start_ts", ">", "2019-01-01T06:35:17"],
        ],
    ),  # Query start from before the existence of tagsmap
    (
        {
            "conditions": [
                ["tags[test.tag]", "=", "1"],
                ["c", "=", "3"],
                ["start_ts", ">", "2019-01-01T06:35:17"],
                ["start_ts", ">", "2019-12-18T06:35:17"],
            ]
        },
        [
            ["c", "=", "3"],
            ["start_ts", ">", "2019-01-01T06:35:17"],
            ["start_ts", ">", "2019-12-18T06:35:17"],
            ["tags_map", "LIKE", "%|test.tag=1|%"],
        ],
    ),  # Two start conditions: apply
    (
        {
            "conditions": [
                ["tags[test.tag]", "=", "1"],
                ["c", "=", "3"],
                ["tags[test2.tag]", "=", "2"],
                ["tags[test3.tag]", "=", "3"],
                ["start_ts", ">", "2019-12-18T06:35:17"],
            ]
        },
        [
            ["c", "=", "3"],
            ["start_ts", ">", "2019-12-18T06:35:17"],
            ["tags_map", "LIKE", "%|test.tag=1|%|test2.tag=2|%|test3.tag=3|%"],
        ],
    ),  # Multiple tags in the same merge
    (
        {
            "conditions": [
                ["tags[test2.tag]", "=", "2"],
                ["tags[test.tag]", "=", "1"],
                ["c", "=", "3"],
                ["tags[test3.tag]", "=", "3"],
                ["start_ts", ">", "2019-12-18T06:35:17"],
            ]
        },
        [
            ["c", "=", "3"],
            ["start_ts", ">", "2019-12-18T06:35:17"],
            ["tags_map", "LIKE", "%|test.tag=1|%|test2.tag=2|%|test3.tag=3|%"],
        ],
    ),  # Multiple tags in the same merge and properly sorted
    (
        {
            "conditions": [
                ["tags[test.tag]", "!=", "1"],
                ["c", "=", "3"],
                ["tags[test2.tag]", "=", "2"],
                ["tags[test3.tag]", "!=", "3"],
                ["start_ts", ">", "2019-12-18T06:35:17"],
            ]
        },
        [
            ["c", "=", "3"],
            ["start_ts", ">", "2019-12-18T06:35:17"],
            ["tags_map", "LIKE", "%|test2.tag=2|%"],
            ["tags_map", "NOT LIKE", "%|test.tag=1|%"],
            ["tags_map", "NOT LIKE", "%|test3.tag=3|%"],
        ],
    ),  # Negative conditions mixed with positive ones
    (
        {
            "conditions": [
                ["tags[test.tag]", "=", "1"],
                ["c", "=", "3"],
                [["func", ["tags[test2.tag]"]], "=", "2"],
                ["start_ts", ">", "2019-12-18T06:35:17"],
            ]
        },
        [
            ["c", "=", "3"],
            [["func", ["tags[test2.tag]"]], "=", "2"],
            ["start_ts", ">", "2019-12-18T06:35:17"],
            ["tags_map", "LIKE", "%|test.tag=1|%"],
        ],
    ),  # Nested condition. Only the external one is converted
    (
        {
            "conditions": [
                ["tags[test.tag]", "=", "1"],
                ["c", "=", "3"],
                [["ifNull", ["tags[test2.tag]", ""]], "=", "2"],
                ["start_ts", ">", "2019-12-18T06:35:17"],
            ]
        },
        [
            ["c", "=", "3"],
            ["start_ts", ">", "2019-12-18T06:35:17"],
            ["tags_map", "LIKE", "%|test.tag=1|%|test2.tag=2|%"],
        ],
    ),  # Nested conditions in ifNull. This is converted.
    (
        {
            "conditions": [
                ["tags[test.tag]", "=", "1"],
                ["c", "=", "3"],
                ["contexts[test.context]", "=", "1"],
                ["start_ts", ">", "2019-12-18T06:35:17"],
            ]
        },
        [
            ["c", "=", "3"],
            ["contexts[test.context]", "=", "1"],
            ["start_ts", ">", "2019-12-18T06:35:17"],
            ["tags_map", "LIKE", "%|test.tag=1|%"],
        ],
    ),  # Both contexts and tags are present
    (
        {
            "conditions": [
                [["tags[test.tag]", "=", "1"], ["c", "=", "3"]],
                [["tags[test2.tag]", "=", "2"], ["tags[test3.tag]", "=", "3"]],
                ["start_ts", ">", "2019-12-18T06:35:17"],
            ],
        },
        [
            [["tags[test.tag]", "=", "1"], ["c", "=", "3"]],
            [["tags[test2.tag]", "=", "2"], ["tags[test3.tag]", "=", "3"]],
            ["start_ts", ">", "2019-12-18T06:35:17"],
        ],
    ),  # Nested conditions, ignored.
    (
        {
            "groupby": ["tags[another_tag]"],
            "having": [["tags[yet_another_tag]", "=", "1"]],
            "conditions": [
                ["tags[test.tag]", "=", "1"],
                ["c", "=", "3"],
                ["start_ts", ">", "2019-12-18T06:35:17"],
            ],
        },
        [
            ["tags[test.tag]", "=", "1"],
            ["c", "=", "3"],
            ["start_ts", ">", "2019-12-18T06:35:17"],
        ],
    ),  # Skip using flattened tags if the query requires tags unpacking anyway
    (
        {
            "orderby": ["tags[test.tag]"],
            "conditions": [
                ["tags[test.tag]", "=", "1"],
                ["c", "=", "3"],
                ["start_ts", ">", "2019-12-18T06:35:17"],
            ],
        },
        [
            ["tags[test.tag]", "=", "1"],
            ["c", "=", "3"],
            ["start_ts", ">", "2019-12-18T06:35:17"],
        ],
    ),  # Skip using flattened tags if the query requires tags unpacking anyway
]


@pytest.mark.parametrize("query_body, expected_condition", test_data)
def test_nested_optimizer(query_body, expected_condition) -> None:
<<<<<<< HEAD
    dataset = get_dataset("transactions")
    query = parse_query(query_body, dataset)
=======
    transactions = get_dataset("transactions")
    query = parse_query(query_body, transactions)
>>>>>>> 790d028a
    request_settings = HTTPRequestSettings()
    request = Request("", query, request_settings, {}, "")

    query_plan = transactions.get_query_plan_builder().build_plan(request)
    processor = NestedFieldConditionOptimizer(
        nested_col="tags",
        flattened_col="tags_map",
        timestamp_cols={"start_ts", "finish_ts"},
        beginning_of_time=datetime(2019, 12, 11, 0, 0, 0),
    )
    clickhouse_query = query_plan.query
    processor.process_query(clickhouse_query, request_settings)

<<<<<<< HEAD
    assert query.get_conditions() == expected_condition

    ast_conditions = parse_conditions_to_expr(expected_condition, dataset, None)
    assert query.get_condition_from_ast() == ast_conditions
=======
    assert clickhouse_query.get_conditions() == expected_condition
>>>>>>> 790d028a
<|MERGE_RESOLUTION|>--- conflicted
+++ resolved
@@ -226,13 +226,8 @@
 
 @pytest.mark.parametrize("query_body, expected_condition", test_data)
 def test_nested_optimizer(query_body, expected_condition) -> None:
-<<<<<<< HEAD
-    dataset = get_dataset("transactions")
-    query = parse_query(query_body, dataset)
-=======
     transactions = get_dataset("transactions")
     query = parse_query(query_body, transactions)
->>>>>>> 790d028a
     request_settings = HTTPRequestSettings()
     request = Request("", query, request_settings, {}, "")
 
@@ -246,11 +241,7 @@
     clickhouse_query = query_plan.query
     processor.process_query(clickhouse_query, request_settings)
 
-<<<<<<< HEAD
-    assert query.get_conditions() == expected_condition
-
-    ast_conditions = parse_conditions_to_expr(expected_condition, dataset, None)
-    assert query.get_condition_from_ast() == ast_conditions
-=======
     assert clickhouse_query.get_conditions() == expected_condition
->>>>>>> 790d028a
+
+    ast_conditions = parse_conditions_to_expr(expected_condition, transactions, None)
+    assert clickhouse_query.get_condition_from_ast() == ast_conditions