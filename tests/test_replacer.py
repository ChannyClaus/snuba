--- conflicted
+++ resolved
@@ -8,10 +8,7 @@
 from snuba.clickhouse import DATETIME_FORMAT
 from snuba.datasets.errors_replacer import FLATTENED_COLUMN_TEMPLATE, ReplacerState
 from snuba.datasets import errors_replacer
-<<<<<<< HEAD
 from snuba.datasets.storages import StorageKey
-=======
->>>>>>> c8225813
 from snuba.datasets.storages.factory import get_storage
 from snuba.settings import PAYLOAD_DATETIME_FORMAT
 from snuba.utils.metrics.backends.dummy import DummyMetricsBackend
@@ -30,17 +27,12 @@
 
         self.app = application.test_client()
         self.app.post = partial(self.app.post, headers={"referer": "test"})
-<<<<<<< HEAD
-        clickhouse = get_storage(StorageKey.EVENTS).get_cluster().get_clickhouse_rw()
+        storage = get_storage(StorageKey.EVENTS)
+        assert storage
+        clickhouse = storage.get_cluster().get_clickhouse_rw()
 
         self.replacer = replacer.ReplacerWorker(
-            clickhouse, self.dataset, DummyMetricsBackend(strict=True)
-=======
-
-        storage = get_storage("events")
-        self.replacer = replacer.ReplacerWorker(
-            self.clickhouse, storage, DummyMetricsBackend(strict=True)
->>>>>>> c8225813
+            clickhouse, storage, DummyMetricsBackend(strict=True)
         )
 
         self.project_id = 1
