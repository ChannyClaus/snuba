--- conflicted
+++ resolved
@@ -6,11 +6,7 @@
 
 from snuba import replacer
 from snuba.clickhouse import DATETIME_FORMAT
-<<<<<<< HEAD
 from snuba.datasets.errors_replacer import FLATTENED_COLUMN_TEMPLATE, ReplacerState
-=======
-from snuba.datasets.errors_replacer import FLATTENED_COLUMN_TEMPLATE
->>>>>>> 04d5f15c
 from snuba.datasets import errors_replacer
 from snuba.settings import PAYLOAD_DATETIME_FORMAT
 from snuba.utils.metrics.backends.dummy import DummyMetricsBackend
@@ -485,59 +481,33 @@
     def test_query_time_flags(self):
         project_ids = [1, 2]
 
-<<<<<<< HEAD
-        assert errors_replacer.get_projects_query_flags(project_ids, ReplacerState.ERRORS) == (
-            False,
-            [],
-        )
+        assert errors_replacer.get_projects_query_flags(
+            project_ids, ReplacerState.ERRORS
+        ) == (False, [],)
 
         errors_replacer.set_project_needs_final(100, ReplacerState.ERRORS)
-        assert errors_replacer.get_projects_query_flags(project_ids, ReplacerState.ERRORS) == (
-            False,
-            [],
-        )
+        assert errors_replacer.get_projects_query_flags(
+            project_ids, ReplacerState.ERRORS
+        ) == (False, [],)
 
         errors_replacer.set_project_needs_final(1, ReplacerState.ERRORS)
-        assert errors_replacer.get_projects_query_flags(project_ids, ReplacerState.ERRORS) == (
-            True,
-            [],
-        )
-        assert errors_replacer.get_projects_query_flags(project_ids, ReplacerState.EVENTS) == (
-            False,
-            [],
-        )
+        assert errors_replacer.get_projects_query_flags(
+            project_ids, ReplacerState.ERRORS
+        ) == (True, [],)
+        assert errors_replacer.get_projects_query_flags(
+            project_ids, ReplacerState.EVENTS
+        ) == (False, [],)
 
         errors_replacer.set_project_needs_final(2, ReplacerState.ERRORS)
-        assert errors_replacer.get_projects_query_flags(project_ids, ReplacerState.ERRORS) == (
-            True,
-            [],
-        )
+        assert errors_replacer.get_projects_query_flags(
+            project_ids, ReplacerState.ERRORS
+        ) == (True, [],)
 
         errors_replacer.set_project_exclude_groups(1, [1, 2], ReplacerState.ERRORS)
         errors_replacer.set_project_exclude_groups(2, [3, 4], ReplacerState.ERRORS)
-        assert errors_replacer.get_projects_query_flags(project_ids, ReplacerState.ERRORS) == (
-            True,
-            [1, 2, 3, 4],
-        )
-        assert errors_replacer.get_projects_query_flags(project_ids, ReplacerState.EVENTS) == (
-            False,
-            [],
-=======
-        assert errors_replacer.get_projects_query_flags(project_ids) == (False, [])
-
-        errors_replacer.set_project_needs_final(100)
-        assert errors_replacer.get_projects_query_flags(project_ids) == (False, [])
-
-        errors_replacer.set_project_needs_final(1)
-        assert errors_replacer.get_projects_query_flags(project_ids) == (True, [])
-
-        errors_replacer.set_project_needs_final(2)
-        assert errors_replacer.get_projects_query_flags(project_ids) == (True, [])
-
-        errors_replacer.set_project_exclude_groups(1, [1, 2])
-        errors_replacer.set_project_exclude_groups(2, [3, 4])
-        assert errors_replacer.get_projects_query_flags(project_ids) == (
-            True,
-            [1, 2, 3, 4],
->>>>>>> 04d5f15c
-        )+        assert errors_replacer.get_projects_query_flags(
+            project_ids, ReplacerState.ERRORS
+        ) == (True, [1, 2, 3, 4],)
+        assert errors_replacer.get_projects_query_flags(
+            project_ids, ReplacerState.EVENTS
+        ) == (False, [],)