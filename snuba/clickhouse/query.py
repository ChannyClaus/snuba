from typing import Sequence

from snuba import settings as snuba_settings
from snuba import util
from snuba.query.columns import (
    column_expr,
    conditions_expr,
)
from snuba.datasets.dataset import Dataset
from snuba.query.parsing import ParsingContext
from snuba.query.query import Query
from snuba.request.request_settings import RequestSettings


class ClickhouseQuery:
    """
    Generates and represents a Clickhouse query from a Request
    and a snuba Query
    """

    def __init__(self,
        dataset: Dataset,
        query: Query,
        settings: RequestSettings,
        prewhere_conditions: Sequence[str],
    ) -> None:
        source = dataset \
            .get_dataset_schemas() \
            .get_read_schema() \
            .get_data_source()

        parsing_context = ParsingContext()

        aggregate_exprs = [column_expr(dataset, col, query, parsing_context, alias, agg) for (agg, col, alias) in query.get_aggregations()]
        groupby = util.to_list(query.get_groupby())
        group_exprs = [column_expr(dataset, gb, query, parsing_context) for gb in groupby]
        column_names = query.get_selected_columns() or []
        selected_cols = [column_expr(dataset, util.tuplify(colname), query, parsing_context) for colname in column_names]
        select_clause = u'SELECT {}'.format(', '.join(group_exprs + aggregate_exprs + selected_cols))

        from_clause = u'FROM {}'.format(source)

        if query.get_final():
            from_clause = u'{} FINAL'.format(from_clause)

        if query.get_sample():
            sample_rate = query.get_sample()
        elif settings.get_turbo():
            sample_rate = snuba_settings.TURBO_SAMPLE_RATE
        else:
            sample_rate = None

        if sample_rate:
            from_clause = u'{} SAMPLE {}'.format(from_clause, sample_rate)

        join_clause = ''
        if query.get_arrayjoin():
            join_clause = u'ARRAY JOIN {}'.format(query.get_arrayjoin())

        where_clause = ''
        if query.get_conditions():
            where_clause = u'WHERE {}'.format(conditions_expr(dataset, query.get_conditions(), query, parsing_context))

        prewhere_clause = ''
        if prewhere_conditions:
            prewhere_clause = u'PREWHERE {}'.format(conditions_expr(dataset, prewhere_conditions, query, parsing_context))

        group_clause = ''
        if groupby:
<<<<<<< HEAD
            group_clause = 'GROUP BY ({})'.format(', '.join(util.column_expr(self.__dataset, gb, body) for gb in groupby))
=======
            group_clause = 'GROUP BY ({})'.format(', '.join(column_expr(dataset, gb, query, parsing_context) for gb in groupby))
>>>>>>> 529f504a
            if query.has_totals():
                group_clause = '{} WITH TOTALS'.format(group_clause)

        having_clause = ''
        having_conditions = query.get_having()
        if having_conditions:
            assert groupby, 'found HAVING clause with no GROUP BY'
            having_clause = u'HAVING {}'.format(conditions_expr(dataset, having_conditions, query, parsing_context))

        order_clause = ''
        if query.get_orderby():
            orderby = [column_expr(dataset, util.tuplify(ob), query, parsing_context) for ob in util.to_list(query.get_orderby())]
            orderby = [u'{} {}'.format(ob.lstrip('-'), 'DESC' if ob.startswith('-') else 'ASC') for ob in orderby]
            order_clause = u'ORDER BY {}'.format(', '.join(orderby))

        limitby_clause = ''
        if query.get_limitby() is not None:
            limitby_clause = 'LIMIT {} BY {}'.format(*query.get_limitby())

        limit_clause = ''
        if query.get_limit() is not None:
            limit_clause = 'LIMIT {}, {}'.format(query.get_offset(), query.get_limit())

        self.__formatted_query = ' '.join([c for c in [
            select_clause,
            from_clause,
            join_clause,
            prewhere_clause,
            where_clause,
            group_clause,
            having_clause,
            order_clause,
            limitby_clause,
            limit_clause
        ] if c])

    def format_sql(self) -> str:
        """Produces a SQL string from the parameters."""
        return self.__formatted_query<|MERGE_RESOLUTION|>--- conflicted
+++ resolved
@@ -67,11 +67,7 @@
 
         group_clause = ''
         if groupby:
-<<<<<<< HEAD
-            group_clause = 'GROUP BY ({})'.format(', '.join(util.column_expr(self.__dataset, gb, body) for gb in groupby))
-=======
             group_clause = 'GROUP BY ({})'.format(', '.join(column_expr(dataset, gb, query, parsing_context) for gb in groupby))
->>>>>>> 529f504a
             if query.has_totals():
                 group_clause = '{} WITH TOTALS'.format(group_clause)
 
