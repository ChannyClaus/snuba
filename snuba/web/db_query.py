--- conflicted
+++ resolved
@@ -131,13 +131,7 @@
                 1, maxt - project_rate_limit_stats.concurrent + 1
             )
 
-<<<<<<< HEAD
-        return execute_query(
-            request, query, reader, timer, stats, query_settings, query_id
-        )
-=======
-        return execute_query(request, query, timer, stats, query_settings)
->>>>>>> 3a0e98a9
+        return execute_query(request, query, reader, timer, stats, query_settings)
 
 
 def execute_query_with_caching(
@@ -158,7 +152,6 @@
         use_cache = False
 
     execute = partial(
-<<<<<<< HEAD
         execute_query_with_rate_limits,
         request,
         query,
@@ -166,10 +159,6 @@
         timer,
         stats,
         query_settings,
-        query_id,
-=======
-        execute_query_with_rate_limits, request, query, timer, stats, query_settings,
->>>>>>> 3a0e98a9
     )
 
     if use_cache:
