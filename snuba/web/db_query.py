import logging

from concurrent.futures import ThreadPoolExecutor
from functools import partial
from hashlib import md5
from typing import (
    Any,
    Mapping,
    MutableMapping,
    Optional,
)

from sentry_sdk.api import configure_scope

from snuba import settings, state
from snuba.clickhouse.errors import ClickhouseError
<<<<<<< HEAD
from snuba.clickhouse.query import Query
from snuba.clickhouse.sql import SqlQuery
from snuba.environment import reader
=======
from snuba.clickhouse.query import ClickhouseQuery
from snuba.reader import Reader
>>>>>>> 7902a9a8
from snuba.reader import Result
from snuba.redis import redis_client
from snuba.request.request_settings import RequestSettings
from snuba.state.cache.abstract import Cache
from snuba.state.cache.redis.backend import RedisCache
from snuba.state.rate_limit import (
    PROJECT_RATE_LIMIT_NAME,
    RateLimitAggregator,
    RateLimitExceeded,
)
from snuba.util import force_bytes
from snuba.utils.codecs import JSONCodec
from snuba.utils.metrics.timer import Timer
from snuba.web import QueryException, QueryResult
from snuba.web.query_metadata import ClickhouseQueryMetadata, SnubaQueryMetadata

cache: Cache[Any] = RedisCache(
    redis_client, "snuba-query-cache:", JSONCodec(), ThreadPoolExecutor()
)

logger = logging.getLogger("snuba.query")


def update_query_metadata_and_stats(
    sql: str,
    timer: Timer,
    stats: MutableMapping[str, Any],
    query_metadata: SnubaQueryMetadata,
    query_settings: Mapping[str, Any],
    trace_id: Optional[str],
    status: str,
) -> MutableMapping[str, Any]:
    """
    If query logging is enabled then logs details about the query and its status, as
    well as timing information.
    Also updates stats with any relevant information and returns the updated dict.
    """
    stats.update(query_settings)

    query_metadata.query_list.append(
        ClickhouseQueryMetadata(sql=sql, stats=stats, status=status, trace_id=trace_id)
    )

    return stats


def execute_query(
<<<<<<< HEAD
    clickhouse_query: Query,
    request_settings: RequestSettings,
    formatted_query: SqlQuery,
=======
    request: Request,
    query: ClickhouseQuery,
    reader: Reader[ClickhouseQuery],
>>>>>>> 7902a9a8
    timer: Timer,
    stats: MutableMapping[str, Any],
    query_settings: MutableMapping[str, Any],
) -> Result:
    """
    Execute a query and return a result.
    """
    # Experiment, if we are going to grab more than X columns worth of data,
    # don't use uncompressed_cache in ClickHouse.
    uc_max = state.get_config("uncompressed_cache_max_cols", 5)
    if len(clickhouse_query.get_all_referenced_columns()) > uc_max:
        query_settings["use_uncompressed_cache"] = 0

    # Force query to use the first shard replica, which
    # should have synchronously received any cluster writes
    # before this query is run.
    consistent = request_settings.get_consistent()
    stats["consistent"] = consistent
    if consistent:
        query_settings["load_balancing"] = "in_order"
        query_settings["max_threads"] = 1

    result = reader.execute(
        formatted_query, query_settings, with_totals=clickhouse_query.has_totals(),
    )

    timer.mark("execute")
    stats.update(
        {"result_rows": len(result["data"]), "result_cols": len(result["meta"])}
    )

    return result


def execute_query_with_rate_limits(
<<<<<<< HEAD
    clickhouse_query: Query,
    request_settings: RequestSettings,
    formatted_query: SqlQuery,
=======
    request: Request,
    query: ClickhouseQuery,
    reader: Reader[ClickhouseQuery],
>>>>>>> 7902a9a8
    timer: Timer,
    stats: MutableMapping[str, Any],
    query_settings: MutableMapping[str, Any],
) -> Result:
    # XXX: We should consider moving this that it applies to the logical query,
    # not the physical query.
    with RateLimitAggregator(
        request_settings.get_rate_limit_params()
    ) as rate_limit_stats_container:
        stats.update(rate_limit_stats_container.to_dict())
        timer.mark("rate_limit")

        project_rate_limit_stats = rate_limit_stats_container.get_stats(
            PROJECT_RATE_LIMIT_NAME
        )

        if (
            "max_threads" in query_settings
            and project_rate_limit_stats is not None
            and project_rate_limit_stats.concurrent > 1
        ):
            maxt = query_settings["max_threads"]
            query_settings["max_threads"] = max(
                1, maxt - project_rate_limit_stats.concurrent + 1
            )

<<<<<<< HEAD
        return execute_query(
            clickhouse_query,
            request_settings,
            formatted_query,
            timer,
            stats,
            query_settings,
        )


def execute_query_with_caching(
    clickhouse_query: Query,
    request_settings: RequestSettings,
    formatted_query: SqlQuery,
=======
        return execute_query(request, query, reader, timer, stats, query_settings)


def execute_query_with_caching(
    request: Request,
    query: ClickhouseQuery,
    reader: Reader[ClickhouseQuery],
>>>>>>> 7902a9a8
    timer: Timer,
    stats: MutableMapping[str, Any],
    query_settings: MutableMapping[str, Any],
) -> Result:
    # XXX: ``uncompressed_cache_max_cols`` is used to control both the result
    # cache, as well as the uncompressed cache. These should be independent.
    use_cache, uc_max = state.get_configs(
        [("use_cache", settings.USE_RESULT_CACHE), ("uncompressed_cache_max_cols", 5)]
    )

    if len(clickhouse_query.get_all_referenced_columns()) > uc_max:
        use_cache = False

    execute = partial(
        execute_query_with_rate_limits,
<<<<<<< HEAD
        clickhouse_query,
        request_settings,
        formatted_query,
=======
        request,
        query,
        reader,
>>>>>>> 7902a9a8
        timer,
        stats,
        query_settings,
    )

    if use_cache:
        key = md5(force_bytes(formatted_query.format_sql())).hexdigest()
        result = cache.get(key)
        timer.mark("cache_get")
        stats["cache_hit"] = result is not None
        if result is not None:
            return result
        result = execute()
        cache.set(key, result)
        timer.mark("cache_set")
        return result
    else:
        return execute()


def execute_query_with_deduplication(
<<<<<<< HEAD
    clickhouse_query: Query,
    request_settings: RequestSettings,
    formatted_query: SqlQuery,
=======
    request: Request,
    query: ClickhouseQuery,
    reader: Reader[ClickhouseQuery],
>>>>>>> 7902a9a8
    timer: Timer,
    stats: MutableMapping[str, Any],
    query_settings: MutableMapping[str, Any],
) -> Result:
    execute = partial(
<<<<<<< HEAD
        execute_query_with_caching,
        clickhouse_query,
        request_settings,
        formatted_query,
        timer,
        stats,
        query_settings,
=======
        execute_query_with_caching, request, query, reader, timer, stats, query_settings
>>>>>>> 7902a9a8
    )
    if state.get_config("use_deduper", 1):
        query_id = md5(force_bytes(formatted_query.format_sql())).hexdigest()
        with state.deduper(query_id) as is_dupe:
            timer.mark("dedupe_wait")
            stats.update({"is_duplicate": is_dupe})
            query_settings["query_id"] = query_id
            return execute()
    else:
        return execute()


def raw_query(
<<<<<<< HEAD
    clickhouse_query: Query,
    request_settings: RequestSettings,
    # TODO: Passing the SqlQuery (which basically wraps the query and formats it)
    # will be needed as long as the legacy query representation will be around.
    # See DictSqlQuery.
    formatted_query: SqlQuery,
=======
    request: Request,
    query: ClickhouseQuery,
    reader: Reader[ClickhouseQuery],
>>>>>>> 7902a9a8
    timer: Timer,
    query_metadata: SnubaQueryMetadata,
    stats: MutableMapping[str, Any],
    trace_id: Optional[str] = None,
) -> QueryResult:
    """
    Submits a raw SQL query to the DB and does some post-processing on it to
    fix some of the formatting issues in the result JSON.
    This function is not supposed to depend on anything higher level than the clickhouse
    query. If this function ends up depending on the dataset, something is wrong.
    """
    all_confs = state.get_all_configs()
    query_settings: MutableMapping[str, Any] = {
        k.split("/", 1)[1]: v
        for k, v in all_confs.items()
        if k.startswith("query_settings/")
    }

    timer.mark("get_configs")

    sql = formatted_query.format_sql()

    update_with_status = partial(
        update_query_metadata_and_stats,
        sql,
        timer,
        stats,
        query_metadata,
        query_settings,
        trace_id,
    )

    try:
        result = execute_query_with_deduplication(
<<<<<<< HEAD
            clickhouse_query,
            request_settings,
            formatted_query,
            timer,
            stats,
            query_settings,
=======
            request, query, reader, timer, stats, query_settings,
>>>>>>> 7902a9a8
        )
    except Exception as cause:
        if isinstance(cause, RateLimitExceeded):
            stats = update_with_status("rate-limited")
        else:
            with configure_scope() as scope:
                if isinstance(cause, ClickhouseError):
                    scope.fingerprint = ["{{default}}", str(cause.code)]
                logger.exception("Error running query: %s\n%s", sql, cause)
            stats = update_with_status("error")
        raise QueryException({"stats": stats, "sql": sql}) from cause
    else:
        stats = update_with_status("success")
        return QueryResult(result, {"stats": stats, "sql": sql})<|MERGE_RESOLUTION|>--- conflicted
+++ resolved
@@ -14,15 +14,9 @@
 
 from snuba import settings, state
 from snuba.clickhouse.errors import ClickhouseError
-<<<<<<< HEAD
 from snuba.clickhouse.query import Query
 from snuba.clickhouse.sql import SqlQuery
-from snuba.environment import reader
-=======
-from snuba.clickhouse.query import ClickhouseQuery
-from snuba.reader import Reader
->>>>>>> 7902a9a8
-from snuba.reader import Result
+from snuba.reader import Reader, Result
 from snuba.redis import redis_client
 from snuba.request.request_settings import RequestSettings
 from snuba.state.cache.abstract import Cache
@@ -69,15 +63,10 @@
 
 
 def execute_query(
-<<<<<<< HEAD
-    clickhouse_query: Query,
-    request_settings: RequestSettings,
-    formatted_query: SqlQuery,
-=======
-    request: Request,
-    query: ClickhouseQuery,
-    reader: Reader[ClickhouseQuery],
->>>>>>> 7902a9a8
+    clickhouse_query: Query,
+    request_settings: RequestSettings,
+    formatted_query: SqlQuery,
+    reader: Reader[Query],
     timer: Timer,
     stats: MutableMapping[str, Any],
     query_settings: MutableMapping[str, Any],
@@ -113,15 +102,10 @@
 
 
 def execute_query_with_rate_limits(
-<<<<<<< HEAD
-    clickhouse_query: Query,
-    request_settings: RequestSettings,
-    formatted_query: SqlQuery,
-=======
-    request: Request,
-    query: ClickhouseQuery,
-    reader: Reader[ClickhouseQuery],
->>>>>>> 7902a9a8
+    clickhouse_query: Query,
+    request_settings: RequestSettings,
+    formatted_query: SqlQuery,
+    reader: Reader[Query],
     timer: Timer,
     stats: MutableMapping[str, Any],
     query_settings: MutableMapping[str, Any],
@@ -148,11 +132,11 @@
                 1, maxt - project_rate_limit_stats.concurrent + 1
             )
 
-<<<<<<< HEAD
         return execute_query(
             clickhouse_query,
             request_settings,
             formatted_query,
+            reader,
             timer,
             stats,
             query_settings,
@@ -163,15 +147,7 @@
     clickhouse_query: Query,
     request_settings: RequestSettings,
     formatted_query: SqlQuery,
-=======
-        return execute_query(request, query, reader, timer, stats, query_settings)
-
-
-def execute_query_with_caching(
-    request: Request,
-    query: ClickhouseQuery,
-    reader: Reader[ClickhouseQuery],
->>>>>>> 7902a9a8
+    reader: Reader[Query],
     timer: Timer,
     stats: MutableMapping[str, Any],
     query_settings: MutableMapping[str, Any],
@@ -187,15 +163,10 @@
 
     execute = partial(
         execute_query_with_rate_limits,
-<<<<<<< HEAD
         clickhouse_query,
         request_settings,
         formatted_query,
-=======
-        request,
-        query,
         reader,
->>>>>>> 7902a9a8
         timer,
         stats,
         query_settings,
@@ -217,31 +188,23 @@
 
 
 def execute_query_with_deduplication(
-<<<<<<< HEAD
-    clickhouse_query: Query,
-    request_settings: RequestSettings,
-    formatted_query: SqlQuery,
-=======
-    request: Request,
-    query: ClickhouseQuery,
-    reader: Reader[ClickhouseQuery],
->>>>>>> 7902a9a8
+    clickhouse_query: Query,
+    request_settings: RequestSettings,
+    formatted_query: SqlQuery,
+    reader: Reader[Query],
     timer: Timer,
     stats: MutableMapping[str, Any],
     query_settings: MutableMapping[str, Any],
 ) -> Result:
     execute = partial(
-<<<<<<< HEAD
         execute_query_with_caching,
         clickhouse_query,
         request_settings,
         formatted_query,
+        reader,
         timer,
         stats,
         query_settings,
-=======
-        execute_query_with_caching, request, query, reader, timer, stats, query_settings
->>>>>>> 7902a9a8
     )
     if state.get_config("use_deduper", 1):
         query_id = md5(force_bytes(formatted_query.format_sql())).hexdigest()
@@ -255,18 +218,13 @@
 
 
 def raw_query(
-<<<<<<< HEAD
     clickhouse_query: Query,
     request_settings: RequestSettings,
     # TODO: Passing the SqlQuery (which basically wraps the query and formats it)
     # will be needed as long as the legacy query representation will be around.
     # See DictSqlQuery.
     formatted_query: SqlQuery,
-=======
-    request: Request,
-    query: ClickhouseQuery,
-    reader: Reader[ClickhouseQuery],
->>>>>>> 7902a9a8
+    reader: Reader[Query],
     timer: Timer,
     query_metadata: SnubaQueryMetadata,
     stats: MutableMapping[str, Any],
@@ -301,16 +259,13 @@
 
     try:
         result = execute_query_with_deduplication(
-<<<<<<< HEAD
             clickhouse_query,
             request_settings,
             formatted_query,
+            reader,
             timer,
             stats,
             query_settings,
-=======
-            request, query, reader, timer, stats, query_settings,
->>>>>>> 7902a9a8
         )
     except Exception as cause:
         if isinstance(cause, RateLimitExceeded):
