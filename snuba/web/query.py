import copy
import logging

from datetime import datetime

import sentry_sdk
from flask import request as http_request
from functools import partial

from snuba import environment, settings, state
<<<<<<< HEAD
from snuba.clickhouse.astquery import AstSqlQuery
from snuba.clickhouse.dictquery import DictSqlQuery
from snuba.clickhouse.query import Query
=======
from snuba.clickhouse.astquery import AstClickhouseQuery
from snuba.clickhouse.dictquery import DictClickhouseQuery
from snuba.clickhouse.query import ClickhouseQuery
>>>>>>> 7902a9a8
from snuba.datasets.dataset import Dataset
from snuba.datasets.factory import get_dataset_name
from snuba.query.timeseries import TimeSeriesExtensionProcessor
from snuba.reader import Reader
from snuba.request import Request
from snuba.request.request_settings import RequestSettings
from snuba.utils.metrics.backends.wrapper import MetricsWrapper
from snuba.utils.metrics.timer import Timer
from snuba.web import QueryException, QueryResult
from snuba.web.db_query import raw_query
from snuba.web.query_metadata import SnubaQueryMetadata
from snuba.web.split import split_query

logger = logging.getLogger("snuba.query")

metrics = MetricsWrapper(environment.metrics, "api")


def parse_and_run_query(
    dataset: Dataset, request: Request, timer: Timer
) -> QueryResult:
    """
    Runs a Snuba Query, then records the metadata about each split query that was run.
    """
    request_copy = copy.deepcopy(request)
    query_metadata = SnubaQueryMetadata(
        request=request_copy,
        dataset=get_dataset_name(dataset),
        timer=timer,
        query_list=[],
    )

    with sentry_sdk.configure_scope() as scope:
        if scope.span:
            scope.span.set_tag("dataset", get_dataset_name(dataset))
            scope.span.set_tag("referrer", http_request.referrer)

    try:
        result = _run_query_pipeline(
            dataset=dataset, request=request, timer=timer, query_metadata=query_metadata
        )
        record_query(request_copy, timer, query_metadata)
    except QueryException as error:
        record_query(request_copy, timer, query_metadata)
        raise error

    return result


@split_query
def _run_query_pipeline(
    dataset: Dataset,
    request: Request,
    timer: Timer,
    query_metadata: SnubaQueryMetadata,
) -> QueryResult:
    """
    Runs the query processing and execution pipeline for a Snuba Query. This means it takes a Dataset
    and a Request and returns the results of the query.

    This process includes:
    - Applying dataset specific syntax extensions (QueryExtension)
    - Applying dataset query processors on the abstract Snuba query.
    - Using the dataset provided ClickhouseQueryPlanBuilder to build a ClickhouseQueryPlan. This step
      transforms the Snuba Query into the Storage Query (that is contextual to the storage/s).
      From this point on none should depend on the dataset.
    - Executing the plan specific query processors.
    - Providing the newly built Query, processors to be run for each DB query and a QueryRunner
      to the QueryExecutionStrategy to actually run the DB Query.
    """

    # TODO: this will work perfectly with datasets that are not time series. Remove it.
    from_date, to_date = TimeSeriesExtensionProcessor.get_time_limit(
        request.extensions["timeseries"]
    )

    if (
        request.query.get_sample() is not None and request.query.get_sample() != 1.0
    ) and not request.settings.get_turbo():
        metrics.increment("sample_without_turbo", tags={"referrer": request.referrer})

    extensions = dataset.get_extensions()
    for name, extension in extensions.items():
        extension.get_processor().process_query(
            request.query, request.extensions[name], request.settings
        )

    # TODO: Fit this in a query processor. All query transformations should be driven by
    # datasets/storages and never hardcoded.
    if request.settings.get_turbo():
        request.query.set_final(False)

    for processor in dataset.get_query_processors():
        processor.process_query(request.query, request.settings)

<<<<<<< HEAD
    query_plan = dataset.get_query_plan_builder().build_plan(request)
    # From this point on. The logical query should not be used anymore by anyone.
    # The Clickhouse Query is the one to be used to run the rest of the query pipeline.
=======
    query_plan_builder = dataset.get_query_plan_builder()
    storage_query_plan = query_plan_builder.build_plan(request)
>>>>>>> 7902a9a8

    # TODO: Break the Query Plan execution out of this method. With the division
    # between plan specific processors and DB query specific processors and with
    # the soon to come ClickhouseCluster, there is more coupling between the
    # components of the query plan.
    # TODO: This below should be a storage specific query processor.
    relational_source = query_plan.query.get_data_source()
    query_plan.query.add_conditions(relational_source.get_mandatory_conditions())

<<<<<<< HEAD
    for clickhouse_processor in query_plan.query_processors:
        clickhouse_processor.process_query(query_plan.query, request.settings)
=======
    for processor in storage_query_plan.plan_processors:
        processor.process_query(request.query, request.settings)
>>>>>>> 7902a9a8

    query_runner = partial(
        _format_storage_query_and_run,
        dataset,
        timer,
        query_metadata,
        from_date,
        to_date,
        request.referrer,
    )

    return query_plan.execution_strategy.execute(
        query_plan.query, request.settings, query_runner
    )


def _format_storage_query_and_run(
    # TODO: remove dependency on Dataset. This is only for formatting the legacy
    # SqlQuery with the AST this won't be needed.
    dataset: Dataset,
    timer: Timer,
    query_metadata: SnubaQueryMetadata,
    from_date: datetime,
    to_date: datetime,
<<<<<<< HEAD
    referrer: str,
    clickhouse_query: Query,
    request_settings: RequestSettings,
=======
    request: Request,
    reader: Reader[ClickhouseQuery],
>>>>>>> 7902a9a8
) -> QueryResult:
    """
    Formats the Storage Query and pass it to the DB specific code for execution.
    TODO: When we will have the AST in production this function is probably going
    to collapse and disappear.
    """

    source = clickhouse_query.get_data_source().format_from()
    with sentry_sdk.start_span(description="create_query", op="db"):
        formatted_query = DictSqlQuery(dataset, clickhouse_query, request_settings)
    timer.mark("prepare_query")

    stats = {
        "clickhouse_table": source,
        "final": clickhouse_query.get_final(),
        "referrer": referrer,
        "num_days": (to_date - from_date).days,
        "sample": clickhouse_query.get_sample(),
    }

    with sentry_sdk.start_span(
        description=formatted_query.format_sql(), op="db"
    ) as span:
        span.set_tag("table", source)
        try:
            span.set_tag(
                "ast_query",
                AstSqlQuery(clickhouse_query, request_settings).format_sql(),
            )
        except Exception:
            logger.warning("Failed to format ast query", exc_info=True)

        return raw_query(
<<<<<<< HEAD
            clickhouse_query,
            request_settings,
            formatted_query,
            timer,
            query_metadata,
            stats,
            span.trace_id,
=======
            request, query, reader, timer, query_metadata, stats, span.trace_id
>>>>>>> 7902a9a8
        )


def record_query(
    request: Request, timer: Timer, query_metadata: SnubaQueryMetadata
) -> None:
    if settings.RECORD_QUERIES:
        # Send to redis
        # We convert this to a dict before passing it to state in order to avoid a
        # circular dependency, where state would depend on the higher level
        # QueryMetadata class
        state.record_query(query_metadata.to_dict())

        final = str(request.query.get_final())
        referrer = request.referrer or "none"
        timer.send_metrics_to(
            metrics,
            tags={
                "status": query_metadata.status,
                "referrer": referrer,
                "final": final,
            },
            mark_tags={"final": final},
        )<|MERGE_RESOLUTION|>--- conflicted
+++ resolved
@@ -8,15 +8,9 @@
 from functools import partial
 
 from snuba import environment, settings, state
-<<<<<<< HEAD
 from snuba.clickhouse.astquery import AstSqlQuery
 from snuba.clickhouse.dictquery import DictSqlQuery
 from snuba.clickhouse.query import Query
-=======
-from snuba.clickhouse.astquery import AstClickhouseQuery
-from snuba.clickhouse.dictquery import DictClickhouseQuery
-from snuba.clickhouse.query import ClickhouseQuery
->>>>>>> 7902a9a8
 from snuba.datasets.dataset import Dataset
 from snuba.datasets.factory import get_dataset_name
 from snuba.query.timeseries import TimeSeriesExtensionProcessor
@@ -112,14 +106,9 @@
     for processor in dataset.get_query_processors():
         processor.process_query(request.query, request.settings)
 
-<<<<<<< HEAD
     query_plan = dataset.get_query_plan_builder().build_plan(request)
     # From this point on. The logical query should not be used anymore by anyone.
     # The Clickhouse Query is the one to be used to run the rest of the query pipeline.
-=======
-    query_plan_builder = dataset.get_query_plan_builder()
-    storage_query_plan = query_plan_builder.build_plan(request)
->>>>>>> 7902a9a8
 
     # TODO: Break the Query Plan execution out of this method. With the division
     # between plan specific processors and DB query specific processors and with
@@ -129,13 +118,8 @@
     relational_source = query_plan.query.get_data_source()
     query_plan.query.add_conditions(relational_source.get_mandatory_conditions())
 
-<<<<<<< HEAD
-    for clickhouse_processor in query_plan.query_processors:
+    for clickhouse_processor in query_plan.plan_processors:
         clickhouse_processor.process_query(query_plan.query, request.settings)
-=======
-    for processor in storage_query_plan.plan_processors:
-        processor.process_query(request.query, request.settings)
->>>>>>> 7902a9a8
 
     query_runner = partial(
         _format_storage_query_and_run,
@@ -160,14 +144,10 @@
     query_metadata: SnubaQueryMetadata,
     from_date: datetime,
     to_date: datetime,
-<<<<<<< HEAD
     referrer: str,
     clickhouse_query: Query,
     request_settings: RequestSettings,
-=======
-    request: Request,
-    reader: Reader[ClickhouseQuery],
->>>>>>> 7902a9a8
+    reader: Reader[Query],
 ) -> QueryResult:
     """
     Formats the Storage Query and pass it to the DB specific code for execution.
@@ -201,17 +181,14 @@
             logger.warning("Failed to format ast query", exc_info=True)
 
         return raw_query(
-<<<<<<< HEAD
             clickhouse_query,
             request_settings,
             formatted_query,
+            reader,
             timer,
             query_metadata,
             stats,
             span.trace_id,
-=======
-            request, query, reader, timer, query_metadata, stats, span.trace_id
->>>>>>> 7902a9a8
         )
 
 
