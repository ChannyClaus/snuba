--- conflicted
+++ resolved
@@ -25,28 +25,24 @@
     transaction_data: Optional[TransactionData]
 
     @classmethod
-    def no_snapshot_state(cls) -> StateData:
+    def no_snapshot_state(cls) -> ConsumerStateData:
         """
         Builds an empty ConsumerStateData that represent a state where there is no
         snapshot to care about.
         """
-<<<<<<< HEAD
-        return StateData(None, None)
+        return ConsumerStateData(None, None)
 
     @classmethod
     def snapshot_ready_state(
         cls,
         snapshot_id: str,
         transaction_data: TransactionData,
-    ) -> StateData:
+    ) -> ConsumerStateData:
         """
         Builds the StateData to share when we have a valid snapshot id to
         work on.
         """
-        return StateData(
+        return ConsumerStateData(
             snapshot_id=snapshot_id,
             transaction_data=transaction_data,
-        )
-=======
-        return ConsumerStateData(None)
->>>>>>> 55a6f38d
+        )