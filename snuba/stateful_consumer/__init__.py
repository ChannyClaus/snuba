from __future__ import annotations

from dataclasses import dataclass
from enum import Enum
from typing import Optional

from snuba.stateful_consumer.control_protocol import TransactionData
<<<<<<< HEAD
=======
from snuba.snapshots import SnapshotId
>>>>>>> df112cd4


class ConsumerStateCompletionEvent(Enum):
    CONSUMPTION_COMPLETED = 0
    SNAPSHOT_INIT_RECEIVED = 1
    SNAPSHOT_READY_RECEIVED = 2
    NO_SNAPSHOT = 3
    SNAPSHOT_CATCHUP_COMPLETED = 4


@dataclass
class ConsumerStateData:
    """
    Represent the state information we pass from one
    state to the other.
    """
<<<<<<< HEAD
    snapshot_id: str
=======
    snapshot_id: SnapshotId
>>>>>>> df112cd4
    transaction_data: TransactionData

    @classmethod
    def snapshot_ready_state(
        cls,
<<<<<<< HEAD
        snapshot_id: str,
=======
        snapshot_id: SnapshotId,
>>>>>>> df112cd4
        transaction_data: TransactionData,
    ) -> ConsumerStateData:
        """
        Builds the StateData to share when we have a valid snapshot id to
        work on.
        """
        return ConsumerStateData(
            snapshot_id=snapshot_id,
            transaction_data=transaction_data,
        )<|MERGE_RESOLUTION|>--- conflicted
+++ resolved
@@ -2,13 +2,9 @@
 
 from dataclasses import dataclass
 from enum import Enum
-from typing import Optional
 
 from snuba.stateful_consumer.control_protocol import TransactionData
-<<<<<<< HEAD
-=======
 from snuba.snapshots import SnapshotId
->>>>>>> df112cd4
 
 
 class ConsumerStateCompletionEvent(Enum):
@@ -25,21 +21,13 @@
     Represent the state information we pass from one
     state to the other.
     """
-<<<<<<< HEAD
-    snapshot_id: str
-=======
     snapshot_id: SnapshotId
->>>>>>> df112cd4
     transaction_data: TransactionData
 
     @classmethod
     def snapshot_ready_state(
         cls,
-<<<<<<< HEAD
-        snapshot_id: str,
-=======
         snapshot_id: SnapshotId,
->>>>>>> df112cd4
         transaction_data: TransactionData,
     ) -> ConsumerStateData:
         """
