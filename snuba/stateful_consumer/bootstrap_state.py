<<<<<<< HEAD
import logging

from typing import Any, Sequence, Tuple
from confluent_kafka import Consumer, Message, TopicPartition

from snuba.stateful_consumer import StateOutput
=======
from snuba.stateful_consumer import StateData, StateOutput
>>>>>>> 27e05833
from snuba.stateful_consumer.state_context import State
from snuba.consumers.strict_consumer import CommitDecision, StrictConsumer
from snuba import settings

<<<<<<< HEAD
logger = logging.getLogger('snuba.snapshot-load')
=======
from typing import Tuple
>>>>>>> 27e05833


class BootstrapState(State[StateOutput, StateData]):
    """
    This is the state the consumer starts into.
    Its job is to either transition to normal operation or
    to recover a previously running snapshot if the conumer
    was restarted while the process was on going.
    The recovery process is done by consuming the whole
    control topic.
    """

<<<<<<< HEAD
    def __init__(self,
        topic: str,
        bootstrap_servers: Sequence[str],
        group_id: str,
    ):
        super(BootstrapState, self).__init__()

        def on_partitions_assigned(
            consumer: Consumer,
            partitions: Sequence[TopicPartition],
        ):
            pass

        def on_partitions_revoked(
            consumer: Consumer,
            partitions: Sequence[TopicPartition],
        ):
            pass

        self.__consumer = StrictConsumer(
            topic=topic,
            bootstrap_servers=bootstrap_servers,
            group_id=group_id,
            auto_offset_reset="earliest",
            partition_assignment_timeout=settings.SNAPSHOT_CONTROL_TOPIC_INIT_TIMEOUT,
            on_partitions_assigned=on_partitions_assigned,
            on_partitions_revoked=on_partitions_revoked,
            on_message=self.__handle_msg,
        )

    def __handle_msg(self, message: Message) -> CommitDecision:
        logger.info(
            "MSG %r %r %r",
            message,
            message.value(),
            message.error(),
        )
        # TODO: Actually do something with the messages and drive the
        # state machine to the next state.
        return CommitDecision.DO_NOT_COMMIT

    def handle(self, input: Any) -> Tuple[StateOutput, Any]:
        output = StateOutput.NO_SNAPSHOT

        logger.info("Runnign Consumer")
        self.__consumer.run()

        logger.info("Caught up on the control topic")
        return (output, None)

    def set_shutdown(self) -> None:
        super(BootstrapState, self).set_shutdown()
        self.__consumer.shutdown()
=======
    def handle(self, state_data: StateData) -> Tuple[StateOutput, StateData]:
        # TODO: Actually do the snapshot bootstrap
        return (StateOutput.NO_SNAPSHOT, None)
>>>>>>> 27e05833
<|MERGE_RESOLUTION|>--- conflicted
+++ resolved
@@ -1,22 +1,14 @@
-<<<<<<< HEAD
 import logging
 
-from typing import Any, Sequence, Tuple
+from typing import Sequence, Tuple
 from confluent_kafka import Consumer, Message, TopicPartition
 
-from snuba.stateful_consumer import StateOutput
-=======
 from snuba.stateful_consumer import StateData, StateOutput
->>>>>>> 27e05833
 from snuba.stateful_consumer.state_context import State
 from snuba.consumers.strict_consumer import CommitDecision, StrictConsumer
 from snuba import settings
 
-<<<<<<< HEAD
 logger = logging.getLogger('snuba.snapshot-load')
-=======
-from typing import Tuple
->>>>>>> 27e05833
 
 
 class BootstrapState(State[StateOutput, StateData]):
@@ -29,7 +21,6 @@
     control topic.
     """
 
-<<<<<<< HEAD
     def __init__(self,
         topic: str,
         bootstrap_servers: Sequence[str],
@@ -71,7 +62,7 @@
         # state machine to the next state.
         return CommitDecision.DO_NOT_COMMIT
 
-    def handle(self, input: Any) -> Tuple[StateOutput, Any]:
+    def handle(self, state_data: StateData) -> Tuple[StateOutput, StateData]:
         output = StateOutput.NO_SNAPSHOT
 
         logger.info("Runnign Consumer")
@@ -82,9 +73,4 @@
 
     def set_shutdown(self) -> None:
         super(BootstrapState, self).set_shutdown()
-        self.__consumer.shutdown()
-=======
-    def handle(self, state_data: StateData) -> Tuple[StateOutput, StateData]:
-        # TODO: Actually do the snapshot bootstrap
-        return (StateOutput.NO_SNAPSHOT, None)
->>>>>>> 27e05833
+        self.__consumer.shutdown()