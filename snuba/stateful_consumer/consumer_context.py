--- conflicted
+++ resolved
@@ -7,10 +7,11 @@
 from snuba.stateful_consumer.states.paused import PausedState
 from snuba.stateful_consumer.states.catching_up import CatchingUpState
 
-<<<<<<< HEAD
+<< << << < HEAD
 from typing import Mapping, Sequence
-=======
->>>>>>> 885813cd
+== == == =
+>>>>>> > feat / statefulConsumer
+
 
 class ConsumerContext(StateContext[StateType, StateCompletionEvent, StateData]):
     """
@@ -26,24 +27,14 @@
         bootstrap_servers: Sequence[str],
         group_id: str,
     ) -> None:
-<<<<<<< HEAD
-        states = {
-            StateType.BOOTSTRAP: BootstrapState(
-                topic,
-                bootstrap_servers,
-                group_id,
-            ),
-            StateType.CONSUMING: ConsumingState(main_consumer),
-            StateType.SNAPSHOT_PAUSED: PausedState(),
-            StateType.CATCHING_UP: CatchingUpState(),
-        }
-        start_state = StateType.BOOTSTRAP
-        terminal_state = StateType.FINISHED
-=======
->>>>>>> 885813cd
+        bootstrap_state = BootstrapState(
+            topic,
+            bootstrap_servers,
+            group_id,
+        )
         super(ConsumerContext, self).__init__(
             definition={
-                StateType.BOOTSTRAP: (BootstrapState(), {
+                StateType.BOOTSTRAP: (bootstrap_state, {
                     StateCompletionEvent.NO_SNAPSHOT: StateType.CONSUMING,
                     StateCompletionEvent.SNAPSHOT_INIT_RECEIVED: StateType.SNAPSHOT_PAUSED,
                     StateCompletionEvent.SNAPSHOT_READY_RECEIVED: StateType.CATCHING_UP,
