import logging
from typing import Optional, Tuple

from snuba.consumers.consumer_builder import ConsumerBuilder
from snuba.stateful_consumer import ConsumerStateData, ConsumerStateCompletionEvent
from snuba.utils.state_machine import State

logger = logging.getLogger('snuba.snapshot-catchup')


class CatchingUpState(State[ConsumerStateCompletionEvent, Optional[ConsumerStateData]]):
    """
    In this state the consumer consumes the main topic but
    it discards the transacitons that were present in the
    snapshot (xid < xmax and not in xip_list).
    Once this phase is done the consumer goes back to normal
    consumption.
    """

    def __init__(
        self,
        consumer_builder: ConsumerBuilder
    ) -> None:
        super().__init__()
        self.__consumer_builder = consumer_builder
        self.__consumer = None

    def signal_shutdown(self) -> None:
        if self.__consumer:
            self.__consumer.signal_shutdown()

<<<<<<< HEAD
    def handle(self, state_data: ConsumerStateData) -> Tuple[ConsumerStateCompletionEvent, Optional[ConsumerStateData]]:
        assert state_data is not None

        self.__consumer = self.__consumer_builder.build_snapshot_aware_consumer(
            snapshot_id=state_data.snapshot_id,
            transaction_data=state_data.transaction_data,
        )

        self.__consumer.run()
=======
    def handle(self, state_data: Optional[ConsumerStateData]) -> Tuple[ConsumerStateCompletionEvent, Optional[ConsumerStateData]]:
        assert state_data is not None

        consumer = self.__consumer_builder.build_snapshot_aware_consumer(
            snapshot_id=state_data.snapshot_id,
            transaction_data=state_data.transaction_data,
        )
        self.__consumer = consumer

        consumer.run()
>>>>>>> df112cd4
        return (
            ConsumerStateCompletionEvent.CONSUMPTION_COMPLETED,
            None,
        )<|MERGE_RESOLUTION|>--- conflicted
+++ resolved
@@ -29,17 +29,6 @@
         if self.__consumer:
             self.__consumer.signal_shutdown()
 
-<<<<<<< HEAD
-    def handle(self, state_data: ConsumerStateData) -> Tuple[ConsumerStateCompletionEvent, Optional[ConsumerStateData]]:
-        assert state_data is not None
-
-        self.__consumer = self.__consumer_builder.build_snapshot_aware_consumer(
-            snapshot_id=state_data.snapshot_id,
-            transaction_data=state_data.transaction_data,
-        )
-
-        self.__consumer.run()
-=======
     def handle(self, state_data: Optional[ConsumerStateData]) -> Tuple[ConsumerStateCompletionEvent, Optional[ConsumerStateData]]:
         assert state_data is not None
 
@@ -50,7 +39,6 @@
         self.__consumer = consumer
 
         consumer.run()
->>>>>>> df112cd4
         return (
             ConsumerStateCompletionEvent.CONSUMPTION_COMPLETED,
             None,
