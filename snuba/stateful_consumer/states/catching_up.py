--- conflicted
+++ resolved
@@ -1,14 +1,9 @@
-<<<<<<< HEAD
 import logging
 from typing import Tuple
 
 from snuba.consumers.consumer_builder import ConsumerBuilder
-from snuba.stateful_consumer import StateData, StateCompletionEvent
-from snuba.stateful_consumer.state_context import State
-=======
 from snuba.stateful_consumer import ConsumerStateData, ConsumerStateCompletionEvent
 from snuba.utils.state_machine import State
->>>>>>> 55a6f38d
 
 logger = logging.getLogger('snuba.snapshot-catchup')
 
@@ -34,8 +29,7 @@
         if self.__consumer:
             self.__consumer.signal_shutdown()
 
-<<<<<<< HEAD
-    def handle(self, state_data: StateData) -> Tuple[StateCompletionEvent, StateData]:
+    def handle(self, state_data: ConsumerStateData) -> Tuple[ConsumerStateCompletionEvent, ConsumerStateData]:
         assert state_data.snapshot_id is not None
         assert state_data.transaction_data is not None
 
@@ -46,14 +40,6 @@
 
         self.__consumer.run()
         return (
-            StateCompletionEvent.CONSUMPTION_COMPLETED,
-            StateData.no_snapshot_state(),
-=======
-    def handle(self, state_data: ConsumerStateData) -> Tuple[ConsumerStateCompletionEvent, ConsumerStateData]:
-        # TODO: Actually consume cdc topic while discarding xids that were
-        # already in the dump
-        return (
-            ConsumerStateCompletionEvent.SNAPSHOT_CATCHUP_COMPLETED,
+            ConsumerStateCompletionEvent.CONSUMPTION_COMPLETED,
             ConsumerStateData.no_snapshot_state(),
->>>>>>> 55a6f38d
         )