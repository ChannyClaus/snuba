import logging
import json

from typing import Optional, Sequence, Tuple
from confluent_kafka import Consumer, Message, TopicPartition

from snuba.stateful_consumer import ConsumerStateData, ConsumerStateCompletionEvent
from snuba.utils.state_machine import State
from snuba.consumers.strict_consumer import CommitDecision, StrictConsumer
from snuba.stateful_consumer.control_protocol import (
    parse_control_message,
    SnapshotInit,
    SnapshotAbort,
    SnapshotLoaded,
    ControlMessage,
)
from snuba import settings

logger = logging.getLogger('snuba.snapshot-load')


class RecoveryState:
    """
    Contains the logic that decides what to do for every message read on the
    control topic.
    It knows which messages should be taken into account and which ones should
    be discarded. Knowing this, it is able to tell what to commit.
    """

    def __init__(self):
        self.__active_snapshot_msg = None
        self.__processed_snapshots = set()
        self.__completion_event = ConsumerStateCompletionEvent.NO_SNAPSHOT

    def get_completion_event(self) -> ConsumerStateCompletionEvent:
        return self.__completion_event

    def get_active_snapshot_msg(self) -> Optional[ControlMessage]:
        return self.__active_snapshot_msg

    def process_init(self, msg: SnapshotInit) -> None:
        logger.debug("Processing init message for %r", msg.id)
        if msg.product != settings.SNAPSHOT_LOAD_PRODUCT:
            return
        if self.__active_snapshot_msg:
            if isinstance(self.__active_snapshot_msg, SnapshotInit):
                logger.error(
                    "Overlapping snapshots. Ignoring. Running %r. Init received %r.",
                    msg.id,
                    self.__active_snapshot_msg.id,
                )
                return

        if msg.id in self.__processed_snapshots:
            logger.warning(
                "Duplicate Snapshot init: %r",
                msg.id,
            )
        self.__processed_snapshots.add(msg.id)
        self.__active_snapshot_msg = msg
        self.__completion_event = ConsumerStateCompletionEvent.SNAPSHOT_INIT_RECEIVED

    def process_abort(self, msg: SnapshotAbort) -> None:
        logger.debug("Processing abort message for %r", msg.id)
        if msg.id not in self.__processed_snapshots:
            return
        if self.__active_snapshot_msg.id != msg.id:
            logger.warning(
                "Aborting a snapshot that is not active. Active %r, Abort %r",
                self.__active_snapshot_msg.id,
                msg.id,
            )
            return
        self.__active_snapshot_msg = None
        self.__completion_event = ConsumerStateCompletionEvent.NO_SNAPSHOT

    def process_snapshot_loaded(self, msg: SnapshotLoaded) -> None:
        logger.debug("Processing ready message for %r", msg.id)
        if msg.id not in self.__processed_snapshots:
            return
        if self.__active_snapshot_msg.id != msg.id:
            logger.warning(
                "Loaded a snapshot that is not active. Active %r, Abort %r",
                self.__active_snapshot_msg.id,
                msg.id,
            )
            return
        self.__active_snapshot_msg = msg
        self.__completion_event = ConsumerStateCompletionEvent.SNAPSHOT_READY_RECEIVED


class BootstrapState(State[ConsumerStateCompletionEvent, ConsumerStateData]):
    """
    This is the state the consumer starts into.
    Its job is to either transition to normal operation or to recover a
    previously running snapshot if the conumer was restarted while the
    process was on going.
    The recovery process is done by consuming the whole control topic.
    """

    def __init__(self,
        topic: str,
        bootstrap_servers: Sequence[str],
        group_id: str,
    ):
        super(BootstrapState, self).__init__()

        def on_partitions_assigned(
            consumer: Consumer,
            partitions: Sequence[TopicPartition],
        ):
            pass

        def on_partitions_revoked(
            consumer: Consumer,
            partitions: Sequence[TopicPartition],
        ):
            pass

        self.__consumer = StrictConsumer(
            topic=topic,
            bootstrap_servers=bootstrap_servers,
            group_id=group_id,
            auto_offset_reset="earliest",
            partition_assignment_timeout=settings.SNAPSHOT_CONTROL_TOPIC_INIT_TIMEOUT,
            on_partitions_assigned=on_partitions_assigned,
            on_partitions_revoked=on_partitions_revoked,
            on_message=self.__handle_msg,
        )

        self.__recovery_state = RecoveryState()

    def __handle_msg(self, message: Message) -> CommitDecision:
        value = json.loads(message.value())
        parsed_message = parse_control_message(value)

        current_snapshot = self.__recovery_state.get_active_snapshot_msg()
        if isinstance(parsed_message, SnapshotInit):
            self.__recovery_state.process_init(parsed_message)
        elif isinstance(parsed_message, SnapshotAbort):
            self.__recovery_state.process_abort(parsed_message)
        elif isinstance(parsed_message, SnapshotLoaded):
            self.__recovery_state.process_snapshot_loaded(
                parsed_message,
            )

        new_snap = self.__recovery_state.get_active_snapshot_msg()
        if new_snap is None:
            logger.debug("Committing offset %r ", message.offset())
            return CommitDecision.COMMIT_THIS
        elif current_snapshot is None or new_snap.id != current_snapshot.id:
            logger.debug("Committing previous offset to %r ", message.offset())
            return CommitDecision.COMMIT_PREV
        else:
            logger.debug("Not committing")
            return CommitDecision.DO_NOT_COMMIT

    def signal_shutdown(self) -> None:
        super(BootstrapState, self).set_shutdown()
        self.__consumer.shutdown()

    def handle(self, state_data: ConsumerStateData) -> Tuple[ConsumerStateCompletionEvent, ConsumerStateData]:
        logger.info("Running Consumer")
        self.__consumer.run()

        msg = self.__recovery_state.get_active_snapshot_msg()
        if isinstance(msg, SnapshotLoaded):
            state_data = StateData.snapshot_ready_state(
                snapshot_id=msg.id,
                transaction_data=msg.transaction_info,
            )
        else:
            state_data = StateData.no_snapshot_state()

        logger.info("Caught up on the control topic")
        return (
            self.__recovery_state.get_completion_event(),
<<<<<<< HEAD
            state_data,
=======
            ConsumerStateData.no_snapshot_state(),
>>>>>>> 55a6f38d
        )<|MERGE_RESOLUTION|>--- conflicted
+++ resolved
@@ -175,9 +175,5 @@
         logger.info("Caught up on the control topic")
         return (
             self.__recovery_state.get_completion_event(),
-<<<<<<< HEAD
             state_data,
-=======
-            ConsumerStateData.no_snapshot_state(),
->>>>>>> 55a6f38d
         )