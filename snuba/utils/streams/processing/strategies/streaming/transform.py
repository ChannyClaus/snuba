import logging
import multiprocessing
import pickle
import signal
import time
from collections import deque
from multiprocessing.managers import SharedMemoryManager
from multiprocessing.pool import AsyncResult, Pool
from multiprocessing.shared_memory import SharedMemory
from pickle import PickleBuffer
from typing import (
    Callable,
    Deque,
    Generic,
    Iterator,
    MutableSequence,
    Optional,
    Sequence,
    Tuple,
    TypeVar,
)

from snuba.utils.metrics import MetricsBackend
from snuba.utils.metrics.gauge import Gauge
from snuba.utils.streams.processing.strategies.abstract import MessageRejected
from snuba.utils.streams.processing.strategies.abstract import (
    ProcessingStrategy as ProcessingStep,
)
from snuba.utils.streams.types import Message, TPayload


logger = logging.getLogger(__name__)

LOG_THRESHOLD_TIME = 20  # In seconds

TTransformed = TypeVar("TTransformed")


class TransformStep(ProcessingStep[TPayload]):
    """
    Transforms a message and submits the transformed value to the next
    processing step.
    """

    def __init__(
        self,
        function: Callable[[Message[TPayload]], TTransformed],
        next_step: ProcessingStep[TTransformed],
    ) -> None:
        self.__transform_function = function
        self.__next_step = next_step

        self.__closed = False

    def poll(self) -> None:
        self.__next_step.poll()

    def submit(self, message: Message[TPayload]) -> None:
        assert not self.__closed

        self.__next_step.submit(
            Message(
                message.partition,
                message.offset,
                self.__transform_function(message),
                message.timestamp,
            )
        )

    def close(self) -> None:
        self.__closed = True

    def terminate(self) -> None:
        self.__closed = True

        logger.debug("Terminating %r...", self.__next_step)
        self.__next_step.terminate()

    def join(self, timeout: Optional[float] = None) -> None:
        self.__next_step.close()
        self.__next_step.join(timeout)


# A serialized message is composed of a pickled ``Message`` instance (bytes)
# and a sequence of ``(offset, length)`` that referenced locations in a shared
# memory block for out of band buffer transfer.
SerializedMessage = Tuple[bytes, Sequence[Tuple[int, int]]]


class ValueTooLarge(ValueError):
    """
    Raised when a value is too large to be written to a shared memory block.
    """


class MessageBatch(Generic[TPayload]):
    """
    Contains a sequence of ``Message`` instances that are intended to be
    shared across processes.
    """

    def __init__(self, block: SharedMemory) -> None:
        self.block = block
        self.__items: MutableSequence[SerializedMessage] = []
        self.__offset = 0

    def __repr__(self) -> str:
        return f"<{type(self).__name__}: {len(self)} items, {self.__offset} bytes>"

    def __len__(self) -> int:
        return len(self.__items)

    def get_content_size(self) -> int:
        return self.__offset

    def __getitem__(self, index: int) -> Message[TPayload]:
        """
        Get a message in this batch by its index.

        The message returned by this method is effectively a copy of the
        original message within this batch, and may be safely passed
        around without requiring any special accomodation to keep the shared
        block open or free from conflicting updates.
        """
        data, buffers = self.__items[index]
        # The buffers read from the shared memory block are converted to
        # ``bytes`` rather than being forwarded as ``memoryview`` for two
        # reasons. First, true buffer support protocol is still pretty rare (at
        # writing, it is not supported by either standard library ``json`` or
        # ``rapidjson``, nor by the Confluent Kafka producer), so we'd be
        # copying these values at a later stage anyway. Second, copying these
        # values from the shared memory block (rather than referencing location
        # within it) means that we do not have to ensure that the shared memory
        # block is not recycled during the life of one of these ``Message``
        # instances. If the shared memory block was reused for a different
        # batch while one of the ``Message`` instances returned by this method
        # was still "alive" in a different part of the processing pipeline, the
        # contents of the message would be liable to be corrupted (at best --
        # possibly causing a data leak/security issue at worst.)
        return pickle.loads(
            data,
            buffers=[
                self.block.buf[offset : offset + length].tobytes()
                for offset, length in buffers
            ],
        )

    def __iter__(self) -> Iterator[Message[TPayload]]:
        """
        Iterate through the messages contained in this batch.

        See ``__getitem__`` for more details about the ``Message`` instances
        yielded by the iterator returned by this method.
        """
        for i in range(len(self.__items)):
            yield self[i]

    def append(self, message: Message[TPayload]) -> None:
        """
        Add a message to this batch.

        Internally, this serializes the message using ``pickle`` (effectively
        creating a copy of the input), writing any data that supports
        out-of-band buffer transfer via the ``PickleBuffer`` interface to the
        shared memory block associated with this batch. If there is not
        enough space in the shared memory block to write all buffers to be
        transferred out-of-band, this method will raise a ``ValueTooLarge``
        error.
        """
        buffers: MutableSequence[Tuple[int, int]] = []

        def buffer_callback(buffer: PickleBuffer) -> None:
            value = buffer.raw()
            offset = self.__offset
            length = len(value)
            if offset + length > self.block.size:
                raise ValueTooLarge(
                    f"value exceeds available space in block, {length} bytes needed but {self.block.size - offset} bytes free"
                )
            self.block.buf[offset : offset + length] = value
            self.__offset += length
            buffers.append((offset, length))

        data = pickle.dumps(message, protocol=5, buffer_callback=buffer_callback)

        self.__items.append((data, buffers))


class BatchBuilder(Generic[TPayload]):
    def __init__(
        self, batch: MessageBatch[TPayload], max_batch_size: int, max_batch_time: float
    ) -> None:
        self.__batch = batch
        self.__max_batch_size = max_batch_size
        self.__deadline = time.time() + max_batch_time

    def __len__(self) -> int:
        return len(self.__batch)

    def append(self, message: Message[TPayload]) -> None:
        self.__batch.append(message)

    def ready(self) -> bool:
        if len(self.__batch) >= self.__max_batch_size:
            return True
        elif time.time() >= self.__deadline:
            return True
        else:
            return False

    def build(self) -> MessageBatch[TPayload]:
        return self.__batch


def parallel_transform_worker_initializer() -> None:
    # Worker process should ignore ``SIGINT`` so that processing is not
    # interrupted by ``KeyboardInterrupt`` during graceful shutdown.
    signal.signal(signal.SIGINT, signal.SIG_IGN)


def parallel_transform_worker_apply(
    function: Callable[[Message[TPayload]], TTransformed],
    input_batch: MessageBatch[TPayload],
    output_block: SharedMemory,
    start_index: int = 0,
) -> Tuple[int, MessageBatch[TTransformed]]:
    output_batch: MessageBatch[TTransformed] = MessageBatch(output_block)

    i = start_index
    while i < len(input_batch):
        message = input_batch[i]

        try:
            result = function(message)
        except Exception:
            # The remote traceback thrown when retrieving the result from the
            # pool elides a lot of useful data (and usually includes a
            # truncated traceback), logging it here allows us to get this
            # information at the expense of sending duplicate events to Sentry
            # (one from the child and one from the parent.)
            logger.warning(
                "Caught exception while applying %r to %r!",
                function,
                message,
                exc_info=True,
            )
            raise

        try:
            output_batch.append(
                Message(message.partition, message.offset, result, message.timestamp)
            )
        except ValueTooLarge:
            # If the output batch cannot accept the transformed message when
            # the batch is empty, we'll never be able to write it and should
            # error instead of retrying. Otherwise, we need to return the
            # values we've already accumulated and continue processing later.
            if len(output_batch) == 0:
                raise
            else:
                break
        else:
            i += 1

    return (i, output_batch)


class ParallelTransformStep(ProcessingStep[TPayload]):
    def __init__(
        self,
        function: Callable[[Message[TPayload]], TTransformed],
        next_step: ProcessingStep[TTransformed],
        processes: int,
        max_batch_size: int,
        max_batch_time: float,
        input_block_size: int,
        output_block_size: int,
        metrics: MetricsBackend,
    ) -> None:
        self.__transform_function = function
        self.__next_step = next_step
        self.__max_batch_size = max_batch_size
        self.__max_batch_time = max_batch_time

        self.__shared_memory_manager = SharedMemoryManager()
        self.__shared_memory_manager.start()

        self.__pool = Pool(
            processes,
            initializer=parallel_transform_worker_initializer,
            context=multiprocessing.get_context("spawn"),
        )

        self.__input_blocks = [
            self.__shared_memory_manager.SharedMemory(input_block_size)
            for _ in range(processes)
        ]

        self.__output_blocks = [
            self.__shared_memory_manager.SharedMemory(output_block_size)
            for _ in range(processes)
        ]

        self.__batch_builder: Optional[BatchBuilder[TPayload]] = None

        self.__results: Deque[
            Tuple[
                MessageBatch[TPayload],
                AsyncResult[Tuple[int, MessageBatch[TTransformed]]],
            ]
        ] = deque()

        self.__metrics = metrics
        self.__batches_in_progress = Gauge(metrics, "batches_in_progress")
        self.__pool_waiting_time: Optional[float] = None

        self.__closed = False

    def __submit_batch(self) -> None:
        assert self.__batch_builder is not None
        batch = self.__batch_builder.build()
        logger.debug("Submitting %r to %r...", batch, self.__pool)
        self.__results.append(
            (
                batch,
                self.__pool.apply_async(
                    parallel_transform_worker_apply,
                    (self.__transform_function, batch, self.__output_blocks.pop()),
                ),
            )
        )
        self.__batches_in_progress.increment()
        self.__metrics.timing("batch.size.msg", len(batch))
        self.__metrics.timing("batch.size.bytes", batch.get_content_size())
        self.__batch_builder = None

    def __check_for_results(self, timeout: Optional[float] = None) -> None:
        input_batch, result = self.__results[0]

        # If this call is being made in a context where it is intended to be
        # nonblocking, checking if the result is ready (rather than trying to
        # retrieve the result itself) avoids costly synchronization.
        if timeout == 0 and not result.ready():
            # ``multiprocessing.TimeoutError`` (rather than builtin
            # ``TimeoutError``) maintains consistency with ``AsyncResult.get``.
            raise multiprocessing.TimeoutError()

        i, output_batch = result.get(timeout=timeout)

        # TODO: This does not handle rejections from the next step!
        for message in output_batch:
            self.__next_step.poll()
            self.__next_step.submit(message)

        if i != len(input_batch):
            logger.warning(
                "Received incomplete batch (%0.2f%% complete), resubmitting...",
                i / len(input_batch) * 100,
            )
            # TODO: This reserializes all the ``SerializedMessage`` data prior
            # to the processed index even though the values at those indices
            # will never be unpacked. It probably makes sense to remove that
            # data from the batch to avoid unnecessary serialization overhead.
            self.__results[0] = (
                input_batch,
                self.__pool.apply_async(
                    parallel_transform_worker_apply,
                    (self.__transform_function, input_batch, output_batch.block, i,),
                ),
            )
            return

        logger.debug("Completed %r, reclaiming blocks...", input_batch)
        self.__input_blocks.append(input_batch.block)
        self.__output_blocks.append(output_batch.block)
        self.__batches_in_progress.decrement()

        del self.__results[0]

    def poll(self) -> None:
        self.__next_step.poll()

        while self.__results:
            try:
                self.__check_for_results(timeout=0)
            except multiprocessing.TimeoutError:
                if self.__pool_waiting_time is None:
                    self.__pool_waiting_time = time.time()
                else:
                    current_time = time.time()
                    if current_time - self.__pool_waiting_time > LOG_THRESHOLD_TIME:
                        logger.warning(
<<<<<<< HEAD
                            "Waited on the process pool longer than %d seconds. Waiting for %d results. Active processes %d.",
                            LOG_THRESHOLD_TIME,
                            len(self.__results),
                            len(multiprocessing.active_children()),
=======
                            "Waited on the process pool longer than %d seconds. Waiting for %d results. Pool: %r",
                            LOG_THRESHOLD_TIME,
                            len(self.__results),
                            self.__pool,
>>>>>>> 3f53ef85
                        )
                        self.__pool_waiting_time = current_time
                break
            else:
                self.__pool_waiting_time = None

        if self.__batch_builder is not None and self.__batch_builder.ready():
            self.__submit_batch()

    def __reset_batch_builder(self) -> None:
        try:
            input_block = self.__input_blocks.pop()
        except IndexError as e:
            raise MessageRejected("no available input blocks") from e

        self.__batch_builder = BatchBuilder(
            MessageBatch(input_block), self.__max_batch_size, self.__max_batch_time,
        )

    def submit(self, message: Message[TPayload]) -> None:
        assert not self.__closed

        if self.__batch_builder is None:
            self.__reset_batch_builder()
            assert self.__batch_builder is not None

        try:
            self.__batch_builder.append(message)
        except ValueTooLarge as e:
            logger.debug("Caught %r, closing batch and retrying...", e)
            self.__submit_batch()

            # This may raise ``MessageRejected`` (if all of the shared memory
            # is in use) and create backpressure.
            self.__reset_batch_builder()
            assert self.__batch_builder is not None

            # If this raises ``ValueTooLarge``, that means that the input block
            # size is too small (smaller than the Kafka payload limit without
            # compression.)
            self.__batch_builder.append(message)

    def close(self) -> None:
        self.__closed = True

        if self.__batch_builder is not None and len(self.__batch_builder) > 0:
            self.__submit_batch()

    def terminate(self) -> None:
        self.__closed = True

        logger.debug("Terminating %r...", self.__pool)
        self.__pool.terminate()

        logger.debug("Shutting down %r...", self.__shared_memory_manager)
        self.__shared_memory_manager.shutdown()

        logger.debug("Terminating %r...", self.__next_step)
        self.__next_step.terminate()

    def join(self, timeout: Optional[float] = None) -> None:
        deadline = time.time() + timeout if timeout is not None else None

        logger.debug("Waiting for %s batches...", len(self.__results))
        while self.__results:
            self.__check_for_results(
                timeout=max(deadline - time.time(), 0) if deadline is not None else None
            )

        self.__pool.close()

        logger.debug("Waiting for %s...", self.__pool)
        # ``Pool.join`` doesn't accept a timeout (?!) but this really shouldn't
        # block for any significant amount of time unless something really went
        # wrong (i.e. we lost track of a task)
        self.__pool.join()

        self.__shared_memory_manager.shutdown()

        self.__next_step.close()
        self.__next_step.join(
            timeout=max(deadline - time.time(), 0) if deadline is not None else None
        )<|MERGE_RESOLUTION|>--- conflicted
+++ resolved
@@ -390,17 +390,10 @@
                     current_time = time.time()
                     if current_time - self.__pool_waiting_time > LOG_THRESHOLD_TIME:
                         logger.warning(
-<<<<<<< HEAD
-                            "Waited on the process pool longer than %d seconds. Waiting for %d results. Active processes %d.",
-                            LOG_THRESHOLD_TIME,
-                            len(self.__results),
-                            len(multiprocessing.active_children()),
-=======
                             "Waited on the process pool longer than %d seconds. Waiting for %d results. Pool: %r",
                             LOG_THRESHOLD_TIME,
                             len(self.__results),
                             self.__pool,
->>>>>>> 3f53ef85
                         )
                         self.__pool_waiting_time = current_time
                 break
