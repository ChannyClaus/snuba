import re
<<<<<<< HEAD

from datetime import timedelta
from typing import Mapping
=======
from typing import Sequence
>>>>>>> 0c826bd4

from snuba import state
from snuba.clickhouse.columns import (
    Array,
    ColumnSet,
    DateTime,
    FixedString,
    Float,
    Nested,
    Nullable,
    String,
    UInt,
)
from snuba.datasets import TimeSeriesDataset
from snuba.datasets.dataset_schemas import DatasetSchemas
from snuba.datasets.events_processor import EventsProcessor
from snuba.datasets.schema import ReplacingMergeTreeSchema
from snuba.query.extensions import (
    PerformanceExtension,
    ProjectExtension,
    QueryExtension,
    TimeSeriesExtension,
)

from snuba.util import (
    alias_expr,
    all_referenced_columns,
    escape_literal,
    string_col,
)


# A column name like "tags[url]"
NESTED_COL_EXPR_RE = re.compile(r'^(tags|contexts)\[([a-zA-Z0-9_\.:-]+)\]$')


class EventsDataset(TimeSeriesDataset):
    """
    Represents the collection of classic sentry "error" type events
    and the particular quirks of storing and querying them.
    """

    def __init__(self):
        metadata_columns = ColumnSet([
            # optional stream related data
            ('offset', Nullable(UInt(64))),
            ('partition', Nullable(UInt(16))),
        ])

        promoted_tag_columns = ColumnSet([
            # These are the classic tags, they are saved in Snuba exactly as they
            # appear in the event body.
            ('level', Nullable(String())),
            ('logger', Nullable(String())),
            ('server_name', Nullable(String())),  # future name: device_id?
            ('transaction', Nullable(String())),
            ('environment', Nullable(String())),
            ('sentry:release', Nullable(String())),
            ('sentry:dist', Nullable(String())),
            ('sentry:user', Nullable(String())),
            ('site', Nullable(String())),
            ('url', Nullable(String())),
        ])

        promoted_context_tag_columns = ColumnSet([
            # These are promoted tags that come in in `tags`, but are more closely
            # related to contexts.  To avoid naming confusion with Clickhouse nested
            # columns, they are stored in the database with s/./_/
            # promoted tags
            ('app_device', Nullable(String())),
            ('device', Nullable(String())),
            ('device_family', Nullable(String())),
            ('runtime', Nullable(String())),
            ('runtime_name', Nullable(String())),
            ('browser', Nullable(String())),
            ('browser_name', Nullable(String())),
            ('os', Nullable(String())),
            ('os_name', Nullable(String())),
            ('os_rooted', Nullable(UInt(8))),
        ])

        promoted_context_columns = ColumnSet([
            ('os_build', Nullable(String())),
            ('os_kernel_version', Nullable(String())),
            ('device_name', Nullable(String())),
            ('device_brand', Nullable(String())),
            ('device_locale', Nullable(String())),
            ('device_uuid', Nullable(String())),
            ('device_model_id', Nullable(String())),
            ('device_arch', Nullable(String())),
            ('device_battery_level', Nullable(Float(32))),
            ('device_orientation', Nullable(String())),
            ('device_simulator', Nullable(UInt(8))),
            ('device_online', Nullable(UInt(8))),
            ('device_charging', Nullable(UInt(8))),
        ])

        required_columns = ColumnSet([
            ('event_id', FixedString(32)),
            ('project_id', UInt(64)),
            ('group_id', UInt(64)),
            ('timestamp', DateTime()),
            ('deleted', UInt(8)),
            ('retention_days', UInt(16)),
        ])

        all_columns = required_columns + [
            # required for non-deleted
            ('platform', Nullable(String())),
            ('message', Nullable(String())),
            ('primary_hash', Nullable(FixedString(32))),
            ('received', Nullable(DateTime())),

            ('search_message', Nullable(String())),
            ('title', Nullable(String())),
            ('location', Nullable(String())),

            # optional user
            ('user_id', Nullable(String())),
            ('username', Nullable(String())),
            ('email', Nullable(String())),
            ('ip_address', Nullable(String())),

            # optional geo
            ('geo_country_code', Nullable(String())),
            ('geo_region', Nullable(String())),
            ('geo_city', Nullable(String())),

            ('sdk_name', Nullable(String())),
            ('sdk_version', Nullable(String())),
            ('type', Nullable(String())),
            ('version', Nullable(String())),
        ] + metadata_columns \
            + promoted_context_columns \
            + promoted_tag_columns \
            + promoted_context_tag_columns \
            + [
                # other tags
                ('tags', Nested([
                    ('key', String()),
                    ('value', String()),
                ])),

                # other context
                ('contexts', Nested([
                    ('key', String()),
                    ('value', String()),
                ])),

                # http interface
                ('http_method', Nullable(String())),
                ('http_referer', Nullable(String())),

                # exception interface
                ('exception_stacks', Nested([
                    ('type', Nullable(String())),
                    ('value', Nullable(String())),
                    ('mechanism_type', Nullable(String())),
                    ('mechanism_handled', Nullable(UInt(8))),
                ])),
                ('exception_frames', Nested([
                    ('abs_path', Nullable(String())),
                    ('filename', Nullable(String())),
                    ('package', Nullable(String())),
                    ('module', Nullable(String())),
                    ('function', Nullable(String())),
                    ('in_app', Nullable(UInt(8))),
                    ('colno', Nullable(UInt(32))),
                    ('lineno', Nullable(UInt(32))),
                    ('stack_level', UInt(16)),
                ])),

                # These are columns we added later in the life of the (current) production
                # database. They don't necessarily belong here in a logical/readability sense
                # but they are here to match the order of columns in production becase
                # `insert_distributed_sync` is very sensitive to column existence and ordering.
                ('culprit', Nullable(String())),
                ('sdk_integrations', Array(String())),
                ('modules', Nested([
                    ('name', String()),
                    ('version', String()),
                ])),
        ]

        sample_expr = 'cityHash64(toString(event_id))'
        schema = ReplacingMergeTreeSchema(
            columns=all_columns,
            local_table_name='sentry_local',
            dist_table_name='sentry_dist',
            order_by='(project_id, toStartOfDay(timestamp), %s)' % sample_expr,
            partition_by='(toMonday(timestamp), if(equals(retention_days, 30), 30, 90))',
            version_column='deleted',
            sample_expr=sample_expr)

        dataset_schemas = DatasetSchemas(
            read_schema=schema,
            write_schema=schema,
        )

        super(EventsDataset, self).__init__(
            dataset_schemas=dataset_schemas,
            processor=EventsProcessor(promoted_tag_columns),
            default_topic="events",
            default_replacement_topic="event-replacements",
            default_commit_log_topic="snuba-commit-log",
            time_group_columns={
                'time': 'timestamp',
                'rtime': 'received'
            },
        )

        self.__metadata_columns = metadata_columns
        self.__promoted_tag_columns = promoted_tag_columns
        self.__promoted_context_tag_columns = promoted_context_tag_columns
        self.__promoted_context_columns = promoted_context_columns
        self.__required_columns = required_columns

    def default_conditions(self):
        return [
            ('deleted', '=', 0),
        ]

    def column_expr(self, column_name, body):
        if NESTED_COL_EXPR_RE.match(column_name):
            return self._tag_expr(column_name)
        elif column_name in ['tags_key', 'tags_value']:
            return self._tags_expr(column_name, body)
        elif column_name == 'issue' or column_name == 'group_id':
            return 'nullIf(group_id, 0)'
        elif column_name == 'message':
            # Because of the rename from message->search_message without backfill,
            # records will have one or the other of these fields.
            # TODO this can be removed once all data has search_message filled in.
            return 'coalesce(search_message, message)'
        else:
            return super().column_expr(column_name, body)

    def get_metadata_columns(self):
        return self.__metadata_columns

    def get_promoted_tag_columns(self):
        return self.__promoted_tag_columns

    def _get_promoted_context_tag_columns(self):
        return self.__promoted_context_tag_columns

    def _get_promoted_context_columns(self):
        return self.__promoted_context_columns

    def get_required_columns(self):
        return self.__required_columns

    def _get_promoted_columns(self):
        # The set of columns, and associated keys that have been promoted
        # to the top level table namespace.
        return {
            'tags': frozenset(col.flattened for col in (self.get_promoted_tag_columns() + self._get_promoted_context_tag_columns())),
            'contexts': frozenset(col.flattened for col in self._get_promoted_context_columns()),
        }

    def _get_column_tag_map(self):
        # For every applicable promoted column,  a map of translations from the column
        # name  we save in the database to the tag we receive in the query.
        promoted_context_tag_columns = self._get_promoted_context_tag_columns()

        return {
            'tags': {col.flattened: col.flattened.replace('_', '.') for col in promoted_context_tag_columns},
            'contexts': {},
        }

    def get_tag_column_map(self):
        # And a reverse map from the tags the client expects to the database columns
        return {
            col: dict(map(reversed, trans.items())) for col, trans in self._get_column_tag_map().items()
        }

    def get_promoted_tags(self):
        # The canonical list of foo.bar strings that you can send as a `tags[foo.bar]` query
        # and they can/will use a promoted column.
        return {
            col: [self._get_column_tag_map()[col].get(x, x) for x in self._get_promoted_columns()[col]]
            for col in self._get_promoted_columns()
        }

    def _tag_expr(self, column_name):
        """
        Return an expression for the value of a single named tag.

        For tags/contexts, we expand the expression depending on whether the tag is
        "promoted" to a top level column, or whether we have to look in the tags map.
        """
        col, tag = NESTED_COL_EXPR_RE.match(column_name).group(1, 2)

        # For promoted tags, return the column name.
        if col in self._get_promoted_columns():
            actual_tag = self.get_tag_column_map()[col].get(tag, tag)
            if actual_tag in self._get_promoted_columns()[col]:
                return string_col(self, actual_tag)

        # For the rest, return an expression that looks it up in the nested tags.
        return u'{col}.value[indexOf({col}.key, {tag})]'.format(**{
            'col': col,
            'tag': escape_literal(tag)
        })

    def _tags_expr(self, column_name, body):
        """
        Return an expression that array-joins on tags to produce an output with one
        row per tag.
        """
        assert column_name in ['tags_key', 'tags_value']
        col, k_or_v = column_name.split('_', 1)
        nested_tags_only = state.get_config('nested_tags_only', 1)

        # Generate parallel lists of keys and values to arrayJoin on
        if nested_tags_only:
            key_list = '{}.key'.format(col)
            val_list = '{}.value'.format(col)
        else:
            promoted = self._get_promoted_columns()[col]
            col_map = self._get_column_tag_map()[col]
            key_list = u'arrayConcat([{}], {}.key)'.format(
                u', '.join(u'\'{}\''.format(col_map.get(p, p)) for p in promoted),
                col
            )
            val_list = u'arrayConcat([{}], {}.value)'.format(
                ', '.join(string_col(self, p) for p in promoted),
                col
            )

        cols_used = all_referenced_columns(body) & set(['tags_key', 'tags_value'])
        if len(cols_used) == 2:
            # If we use both tags_key and tags_value in this query, arrayjoin
            # on (key, value) tag tuples.
            expr = (u'arrayJoin(arrayMap((x,y) -> [x,y], {}, {}))').format(
                key_list,
                val_list
            )

            # put the all_tags expression in the alias cache so we can use the alias
            # to refer to it next time (eg. 'all_tags[1] AS tags_key'). instead of
            # expanding the whole tags expression again.
            expr = alias_expr(expr, 'all_tags', body)
            return u'({})[{}]'.format(expr, 1 if k_or_v == 'key' else 2)
        else:
            # If we are only ever going to use one of tags_key or tags_value, don't
            # bother creating the k/v tuples to arrayJoin on, or the all_tags alias
            # to re-use as we won't need it.
            return 'arrayJoin({})'.format(key_list if k_or_v == 'key' else val_list)

<<<<<<< HEAD
    def get_extensions(self) -> Mapping[str, QueryExtension]:
        return {
            'performance': PerformanceExtension(),
            'project': ProjectExtension(),
            'timeseries': TimeSeriesExtension(
                default_granularity=3600,
                default_window=timedelta(days=5),
            ),
        }
=======
    def get_query_schema(self):
        return EVENTS_QUERY_SCHEMA

    def get_prewhere_keys(self) -> Sequence[str]:
        return ['event_id', 'issue', 'tags[sentry:release]', 'message', 'environment', 'project_id']
>>>>>>> 0c826bd4
<|MERGE_RESOLUTION|>--- conflicted
+++ resolved
@@ -1,11 +1,11 @@
 import re
-<<<<<<< HEAD
+<< << << < HEAD
 
 from datetime import timedelta
 from typing import Mapping
-=======
+== == == =
 from typing import Sequence
->>>>>>> 0c826bd4
+>>>>>> > master
 
 from snuba import state
 from snuba.clickhouse.columns import (
@@ -356,7 +356,6 @@
             # to re-use as we won't need it.
             return 'arrayJoin({})'.format(key_list if k_or_v == 'key' else val_list)
 
-<<<<<<< HEAD
     def get_extensions(self) -> Mapping[str, QueryExtension]:
         return {
             'performance': PerformanceExtension(),
@@ -366,10 +365,6 @@
                 default_window=timedelta(days=5),
             ),
         }
-=======
-    def get_query_schema(self):
-        return EVENTS_QUERY_SCHEMA
 
     def get_prewhere_keys(self) -> Sequence[str]:
-        return ['event_id', 'issue', 'tags[sentry:release]', 'message', 'environment', 'project_id']
->>>>>>> 0c826bd4
+        return ['event_id', 'issue', 'tags[sentry:release]', 'message', 'environment', 'project_id']