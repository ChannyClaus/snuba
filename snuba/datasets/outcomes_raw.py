from datetime import timedelta
from typing import Mapping, Sequence

from snuba.datasets.dataset import TimeSeriesDataset
from snuba.clickhouse.columns import (
    ColumnSet,
    DateTime,
    LowCardinality,
    Nullable,
    String,
    UInt,
    UUID,
)
from snuba.datasets.schemas.tables import MergeTreeSchema
from snuba.datasets.dataset_schemas import StorageSchemas
<<<<<<< HEAD
from snuba.datasets.plans.single_table import SingleTableQueryPlanBuilder
from snuba.datasets.storage import TableStorage
=======
from snuba.datasets.storage import SingleStorageSelector, WritableTableStorage
>>>>>>> eaaca89d
from snuba.query.extensions import QueryExtension
from snuba.query.organization_extension import OrganizationExtension
from snuba.query.processors.basic_functions import BasicFunctionsProcessor
from snuba.query.processors.prewhere import PrewhereProcessor
from snuba.query.query_processor import QueryProcessor
from snuba.query.timeseries import TimeSeriesExtension


class OutcomesRawDataset(TimeSeriesDataset):
    def __init__(self) -> None:
        read_columns = ColumnSet(
            [
                ("org_id", UInt(64)),
                ("project_id", UInt(64)),
                ("key_id", Nullable(UInt(64))),
                ("timestamp", DateTime()),
                ("outcome", UInt(8)),
                ("reason", LowCardinality(Nullable(String()))),
                ("event_id", Nullable(UUID())),
            ]
        )

        read_schema = MergeTreeSchema(
            columns=read_columns,
            local_table_name="outcomes_raw_local",
            dist_table_name="outcomes_raw_dist",
            order_by="(org_id, project_id, timestamp)",
            partition_by="(toMonday(timestamp))",
            settings={"index_granularity": 16384},
        )

        storage = WritableTableStorage(
            schemas=StorageSchemas(
                read_schema=read_schema, write_schema=None, intermediary_schemas=[]
            ),
            table_writer=None,
            query_processors=[],
        )
<<<<<<< HEAD
=======
        storage_selector = SingleStorageSelector(storage=storage)
>>>>>>> eaaca89d

        super().__init__(
            storages=[storage],
            query_plan_builder=SingleTableQueryPlanBuilder(
                storage=storage, post_processors=[PrewhereProcessor()],
            ),
            abstract_column_set=read_schema.get_columns(),
            writable_storage=None,
            time_group_columns={"time": "timestamp"},
            time_parse_columns=("timestamp",),
        )

    def get_extensions(self) -> Mapping[str, QueryExtension]:
        return {
            "timeseries": TimeSeriesExtension(
                default_granularity=3600,
                default_window=timedelta(days=7),
                timestamp_column="timestamp",
            ),
            "organization": OrganizationExtension(),
        }

    def get_prewhere_keys(self) -> Sequence[str]:
        return ["project_id", "org_id"]

    def get_query_processors(self) -> Sequence[QueryProcessor]:
        return [
            BasicFunctionsProcessor(),
        ]<|MERGE_RESOLUTION|>--- conflicted
+++ resolved
@@ -13,12 +13,8 @@
 )
 from snuba.datasets.schemas.tables import MergeTreeSchema
 from snuba.datasets.dataset_schemas import StorageSchemas
-<<<<<<< HEAD
 from snuba.datasets.plans.single_table import SingleTableQueryPlanBuilder
-from snuba.datasets.storage import TableStorage
-=======
-from snuba.datasets.storage import SingleStorageSelector, WritableTableStorage
->>>>>>> eaaca89d
+from snuba.datasets.storage import WritableTableStorage
 from snuba.query.extensions import QueryExtension
 from snuba.query.organization_extension import OrganizationExtension
 from snuba.query.processors.basic_functions import BasicFunctionsProcessor
@@ -57,10 +53,6 @@
             table_writer=None,
             query_processors=[],
         )
-<<<<<<< HEAD
-=======
-        storage_selector = SingleStorageSelector(storage=storage)
->>>>>>> eaaca89d
 
         super().__init__(
             storages=[storage],
