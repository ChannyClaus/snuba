from __future__ import annotations

from abc import ABC, abstractmethod
from dataclasses import dataclass
from typing import Callable, Sequence

<<<<<<< HEAD
from snuba.clickhouse.query import ClickhouseQuery
=======
from snuba.web import QueryResult
>>>>>>> 9ac9e26b
from snuba.query.query_processor import QueryProcessor
from snuba.reader import Reader
from snuba.request import Request
from snuba.web import RawQueryResult


<<<<<<< HEAD
QueryRunner = Callable[[Request, Reader[ClickhouseQuery]], RawQueryResult]
=======
QueryRunner = Callable[[Request], QueryResult]
>>>>>>> 9ac9e26b


@dataclass(frozen=True)
class StorageQueryPlan:
    """
    Provides the directions to execute the query against one storage
    or multiple joined ones.
    This is produced by StorageQueryPlanBuilder (provided by the dataset)
    after the dataset query processing has been performed and the storage
    has been selected.
    It embeds the sequence of storage specific QueryProcessors to apply
    to the query after the the storage has been selected.
    It also provides a plan execution strategy, in case the query is not
    one individual query statement (like for split queries).
    """

    # TODO: When we will have a separate Query class for Snuba Query and
    # Storage Query, this plan will also provide the Storage Query.
    # Right now the storage query is the same mutable object referenced by
    # the Request object.
    # The Request object is used by the web module to access the Query object,
    # having two query objects of the same type around during processing
    # would be dangerous, so it is probably better not to expose the query
    # here yet.
    query_processors: Sequence[QueryProcessor]
    execution_strategy: QueryPlanExecutionStrategy


class QueryPlanExecutionStrategy(ABC):
    """
    Orchestrate the executions of a query. An example use case is split
    queries, when the split is done at storage level.
    It does not know how to run a query against a DB, but it knows how
    and whether to break down a query and how to assemble the results back.
    It receives a runner, that takes care of actually executing one statement
    against the DB.
    Potentially this could be agnostic to the DB.
    """

    @abstractmethod
    def execute(self, request: Request, runner: QueryRunner) -> QueryResult:
        """
        Executes the query plan. The request parameter provides query and query settings.
        The runner parameters is a function to actually run one individual query on the
        database.
        """
        raise NotImplementedError


class StorageQueryPlanBuilder(ABC):
    """
    Embeds the dataset specific logic that selects which storage to use
    to execute the query and produces the storage query (when we will
    have a separation between Snuba Query and Storage Query).
    This is provided by a dataset and, when executed, it returns a
    StorageQueryPlan that embeds what is needed to run the storage query.
    """

    @abstractmethod
    def build_plan(self, request: Request) -> StorageQueryPlan:
        raise NotImplementedError<|MERGE_RESOLUTION|>--- conflicted
+++ resolved
@@ -4,22 +4,14 @@
 from dataclasses import dataclass
 from typing import Callable, Sequence
 
-<<<<<<< HEAD
 from snuba.clickhouse.query import ClickhouseQuery
-=======
-from snuba.web import QueryResult
->>>>>>> 9ac9e26b
 from snuba.query.query_processor import QueryProcessor
 from snuba.reader import Reader
 from snuba.request import Request
-from snuba.web import RawQueryResult
+from snuba.web import QueryResult
 
 
-<<<<<<< HEAD
-QueryRunner = Callable[[Request, Reader[ClickhouseQuery]], RawQueryResult]
-=======
-QueryRunner = Callable[[Request], QueryResult]
->>>>>>> 9ac9e26b
+QueryRunner = Callable[[Request, Reader[ClickhouseQuery]], QueryResult]
 
 
 @dataclass(frozen=True)
