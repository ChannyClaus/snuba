from datetime import timedelta
from typing import Mapping, Sequence

<<<<<<< HEAD
from snuba.clickhouse.columns import (
    AggregateFunction,
    ColumnSet,
    DateTime,
    LowCardinality,
    String,
    UInt,
    UUID,
)
from snuba.clusters import get_cluster
=======
>>>>>>> 1afd85c0
from snuba.datasets.dataset import TimeSeriesDataset
from snuba.datasets.plans.single_storage import SingleStorageQueryPlanBuilder
from snuba.datasets.storages.factory import get_storage, get_writable_storage
from snuba.query.extensions import QueryExtension
from snuba.query.organization_extension import OrganizationExtension
from snuba.query.parsing import ParsingContext
from snuba.query.processors.basic_functions import BasicFunctionsProcessor
from snuba.query.processors.timeseries_column_processor import TimeSeriesColumnProcessor
from snuba.query.project_extension import ProjectExtension, ProjectExtensionProcessor
from snuba.query.query import Query
from snuba.query.query_processor import QueryProcessor
from snuba.query.timeseries import TimeSeriesExtension


class SessionsDataset(TimeSeriesDataset):
    def __init__(self) -> None:
<<<<<<< HEAD
        all_columns = ColumnSet(
            [
                ("session_id", UUID()),
                ("distinct_id", UUID()),
                ("seq", UInt(64)),
                ("org_id", UInt(64)),
                ("project_id", UInt(64)),
                ("retention_days", UInt(16)),
                ("duration", UInt(32)),
                ("status", UInt(8)),
                ("errors", UInt(16)),
                ("received", DateTime()),
                ("started", DateTime()),
                ("release", LowCardinality(String())),
                ("environment", LowCardinality(String())),
            ]
        )

        raw_schema = MergeTreeSchema(
            columns=all_columns,
            local_table_name=WRITE_LOCAL_TABLE_NAME,
            dist_table_name=WRITE_DIST_TABLE_NAME,
            order_by="(org_id, project_id, release, environment, started)",
            partition_by="(toMonday(started))",
            settings={"index_granularity": 16384},
        )

        read_columns = ColumnSet(
            [
                ("org_id", UInt(64)),
                ("project_id", UInt(64)),
                ("started", DateTime()),
                ("release", LowCardinality(String())),
                ("environment", LowCardinality(String())),
                (
                    "duration_quantiles",
                    AggregateFunction("quantilesIf(0.5, 0.9)", UInt(32), UInt(8)),
                ),
                ("sessions", AggregateFunction("countIf", UUID(), UInt(8))),
                ("users", AggregateFunction("uniqIf", UUID(), UInt(8))),
                ("sessions_crashed", AggregateFunction("countIf", UUID(), UInt(8)),),
                ("sessions_abnormal", AggregateFunction("countIf", UUID(), UInt(8)),),
                ("sessions_errored", AggregateFunction("uniqIf", UUID(), UInt(8))),
                ("users_crashed", AggregateFunction("uniqIf", UUID(), UInt(8))),
                ("users_abnormal", AggregateFunction("uniqIf", UUID(), UInt(8))),
                ("users_errored", AggregateFunction("uniqIf", UUID(), UInt(8))),
            ]
        )
        read_schema = AggregatingMergeTreeSchema(
            columns=read_columns,
            local_table_name=READ_LOCAL_TABLE_NAME,
            dist_table_name=READ_DIST_TABLE_NAME,
            prewhere_candidates=["project_id", "org_id"],
            order_by="(org_id, project_id, release, environment, started)",
            partition_by="(toMonday(started))",
            settings={"index_granularity": 256},
        )
        materialized_view_schema = MaterializedViewSchema(
            local_materialized_view_name=READ_LOCAL_MV_NAME,
            dist_materialized_view_name=READ_DIST_MV_NAME,
            prewhere_candidates=["project_id", "org_id"],
            columns=read_columns,
            query=f"""
                SELECT
                    org_id,
                    project_id,
                    toStartOfHour(started) as started,
                    release,
                    environment,
                    quantilesIfState(0.5, 0.9)(
                        duration,
                        duration <> {MAX_UINT32} AND status == 1
                    ) as duration_quantiles,
                    countIfState(session_id, seq == 0) as sessions,
                    uniqIfState(distinct_id, distinct_id != '{NIL_UUID}') as users,
                    countIfState(session_id, status == 2) as sessions_crashed,
                    countIfState(session_id, status == 3) as sessions_abnormal,
                    uniqIfState(session_id, errors > 0) as sessions_errored,
                    uniqIfState(distinct_id, status == 2) as users_crashed,
                    uniqIfState(distinct_id, status == 3) as users_abnormal,
                    uniqIfState(distinct_id, errors > 0) as users_errored
                FROM
                    %(source_table_name)s
                GROUP BY
                    org_id, project_id, started, release, environment
            """,
            local_source_table_name=WRITE_LOCAL_TABLE_NAME,
            local_destination_table_name=READ_LOCAL_TABLE_NAME,
            dist_source_table_name=WRITE_DIST_TABLE_NAME,
            dist_destination_table_name=READ_DIST_TABLE_NAME,
        )

        # The raw table we write onto, and that potentially we could
        # query.
        writable_storage = WritableTableStorage(
            cluster=get_cluster("sessions_raw"),
            schemas=StorageSchemas(read_schema=raw_schema, write_schema=raw_schema),
            table_writer=TableWriter(
                write_schema=raw_schema,
                stream_loader=KafkaStreamLoader(
                    processor=SessionsProcessor(), default_topic="ingest-sessions",
                ),
            ),
            query_processors=[],
        )
        # The materialized view we query aggregate data from.
        materialized_storage = ReadableTableStorage(
            cluster=get_cluster("sessions_hourly"),
            schemas=StorageSchemas(
                read_schema=read_schema,
                write_schema=None,
                intermediary_schemas=[materialized_view_schema],
            ),
            query_processors=[PrewhereProcessor()],
        )
=======
        writable_storage = get_writable_storage("sessions_raw")
        materialized_storage = get_storage("sessions_hourly")
        read_schema = materialized_storage.get_schemas().get_read_schema()
>>>>>>> 1afd85c0

        self.__time_group_columns = {"bucketed_started": "started"}
        super().__init__(
            storages=[writable_storage, materialized_storage],
            # TODO: Once we are ready to expose the raw data model and select whether to use
            # materialized storage or the raw one here, replace this with a custom storage
            # selector that decides when to use the materialized data.
            query_plan_builder=SingleStorageQueryPlanBuilder(
                storage=materialized_storage,
            ),
            abstract_column_set=read_schema.get_columns(),
            writable_storage=writable_storage,
            time_group_columns=self.__time_group_columns,
            time_parse_columns=("started", "received"),
        )

    def get_extensions(self) -> Mapping[str, QueryExtension]:
        return {
            "timeseries": TimeSeriesExtension(
                default_granularity=3600,
                default_window=timedelta(days=7),
                timestamp_column="started",
            ),
            "organization": OrganizationExtension(),
            "project": ProjectExtension(
                processor=ProjectExtensionProcessor(project_column="project_id")
            ),
        }

    def get_query_processors(self) -> Sequence[QueryProcessor]:
        return [
            BasicFunctionsProcessor(),
            TimeSeriesColumnProcessor(self.__time_group_columns),
        ]

    def column_expr(
        self,
        column_name,
        query: Query,
        parsing_context: ParsingContext,
        table_alias: str = "",
    ):
        full_col = super().column_expr(column_name, query, parsing_context, table_alias)
        func = None
        if column_name == "duration_quantiles":
            func = "quantilesIfMerge(0.5, 0.9)"
        elif column_name in ("sessions", "sessions_crashed", "sessions_abnormal"):
            func = "countIfMerge"
        elif column_name in (
            "users",
            "sessions_errored",
            "users_crashed",
            "users_abnormal",
            "users_errored",
        ):
            func = "uniqIfMerge"
        if func is not None:
            return "{}({})".format(func, full_col)
        return full_col<|MERGE_RESOLUTION|>--- conflicted
+++ resolved
@@ -1,19 +1,6 @@
 from datetime import timedelta
 from typing import Mapping, Sequence
 
-<<<<<<< HEAD
-from snuba.clickhouse.columns import (
-    AggregateFunction,
-    ColumnSet,
-    DateTime,
-    LowCardinality,
-    String,
-    UInt,
-    UUID,
-)
-from snuba.clusters import get_cluster
-=======
->>>>>>> 1afd85c0
 from snuba.datasets.dataset import TimeSeriesDataset
 from snuba.datasets.plans.single_storage import SingleStorageQueryPlanBuilder
 from snuba.datasets.storages.factory import get_storage, get_writable_storage
@@ -30,127 +17,9 @@
 
 class SessionsDataset(TimeSeriesDataset):
     def __init__(self) -> None:
-<<<<<<< HEAD
-        all_columns = ColumnSet(
-            [
-                ("session_id", UUID()),
-                ("distinct_id", UUID()),
-                ("seq", UInt(64)),
-                ("org_id", UInt(64)),
-                ("project_id", UInt(64)),
-                ("retention_days", UInt(16)),
-                ("duration", UInt(32)),
-                ("status", UInt(8)),
-                ("errors", UInt(16)),
-                ("received", DateTime()),
-                ("started", DateTime()),
-                ("release", LowCardinality(String())),
-                ("environment", LowCardinality(String())),
-            ]
-        )
-
-        raw_schema = MergeTreeSchema(
-            columns=all_columns,
-            local_table_name=WRITE_LOCAL_TABLE_NAME,
-            dist_table_name=WRITE_DIST_TABLE_NAME,
-            order_by="(org_id, project_id, release, environment, started)",
-            partition_by="(toMonday(started))",
-            settings={"index_granularity": 16384},
-        )
-
-        read_columns = ColumnSet(
-            [
-                ("org_id", UInt(64)),
-                ("project_id", UInt(64)),
-                ("started", DateTime()),
-                ("release", LowCardinality(String())),
-                ("environment", LowCardinality(String())),
-                (
-                    "duration_quantiles",
-                    AggregateFunction("quantilesIf(0.5, 0.9)", UInt(32), UInt(8)),
-                ),
-                ("sessions", AggregateFunction("countIf", UUID(), UInt(8))),
-                ("users", AggregateFunction("uniqIf", UUID(), UInt(8))),
-                ("sessions_crashed", AggregateFunction("countIf", UUID(), UInt(8)),),
-                ("sessions_abnormal", AggregateFunction("countIf", UUID(), UInt(8)),),
-                ("sessions_errored", AggregateFunction("uniqIf", UUID(), UInt(8))),
-                ("users_crashed", AggregateFunction("uniqIf", UUID(), UInt(8))),
-                ("users_abnormal", AggregateFunction("uniqIf", UUID(), UInt(8))),
-                ("users_errored", AggregateFunction("uniqIf", UUID(), UInt(8))),
-            ]
-        )
-        read_schema = AggregatingMergeTreeSchema(
-            columns=read_columns,
-            local_table_name=READ_LOCAL_TABLE_NAME,
-            dist_table_name=READ_DIST_TABLE_NAME,
-            prewhere_candidates=["project_id", "org_id"],
-            order_by="(org_id, project_id, release, environment, started)",
-            partition_by="(toMonday(started))",
-            settings={"index_granularity": 256},
-        )
-        materialized_view_schema = MaterializedViewSchema(
-            local_materialized_view_name=READ_LOCAL_MV_NAME,
-            dist_materialized_view_name=READ_DIST_MV_NAME,
-            prewhere_candidates=["project_id", "org_id"],
-            columns=read_columns,
-            query=f"""
-                SELECT
-                    org_id,
-                    project_id,
-                    toStartOfHour(started) as started,
-                    release,
-                    environment,
-                    quantilesIfState(0.5, 0.9)(
-                        duration,
-                        duration <> {MAX_UINT32} AND status == 1
-                    ) as duration_quantiles,
-                    countIfState(session_id, seq == 0) as sessions,
-                    uniqIfState(distinct_id, distinct_id != '{NIL_UUID}') as users,
-                    countIfState(session_id, status == 2) as sessions_crashed,
-                    countIfState(session_id, status == 3) as sessions_abnormal,
-                    uniqIfState(session_id, errors > 0) as sessions_errored,
-                    uniqIfState(distinct_id, status == 2) as users_crashed,
-                    uniqIfState(distinct_id, status == 3) as users_abnormal,
-                    uniqIfState(distinct_id, errors > 0) as users_errored
-                FROM
-                    %(source_table_name)s
-                GROUP BY
-                    org_id, project_id, started, release, environment
-            """,
-            local_source_table_name=WRITE_LOCAL_TABLE_NAME,
-            local_destination_table_name=READ_LOCAL_TABLE_NAME,
-            dist_source_table_name=WRITE_DIST_TABLE_NAME,
-            dist_destination_table_name=READ_DIST_TABLE_NAME,
-        )
-
-        # The raw table we write onto, and that potentially we could
-        # query.
-        writable_storage = WritableTableStorage(
-            cluster=get_cluster("sessions_raw"),
-            schemas=StorageSchemas(read_schema=raw_schema, write_schema=raw_schema),
-            table_writer=TableWriter(
-                write_schema=raw_schema,
-                stream_loader=KafkaStreamLoader(
-                    processor=SessionsProcessor(), default_topic="ingest-sessions",
-                ),
-            ),
-            query_processors=[],
-        )
-        # The materialized view we query aggregate data from.
-        materialized_storage = ReadableTableStorage(
-            cluster=get_cluster("sessions_hourly"),
-            schemas=StorageSchemas(
-                read_schema=read_schema,
-                write_schema=None,
-                intermediary_schemas=[materialized_view_schema],
-            ),
-            query_processors=[PrewhereProcessor()],
-        )
-=======
         writable_storage = get_writable_storage("sessions_raw")
         materialized_storage = get_storage("sessions_hourly")
         read_schema = materialized_storage.get_schemas().get_read_schema()
->>>>>>> 1afd85c0
 
         self.__time_group_columns = {"bucketed_started": "started"}
         super().__init__(
