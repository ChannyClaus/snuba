--- conflicted
+++ resolved
@@ -209,7 +209,7 @@
             storages=[storage],
             query_plan_builder=SingleTableQueryPlanBuilder(
                 storage=storage,
-                post_processors=[PrewhereProcessor()],
+                post_processors=[PrewhereProcessor(), SamplingRateProcessor()],
                 execution_strategy=SplitQueryPlanExecutionStrategy(
                     ColumnSplitSpec(
                         id_column="event_id",
@@ -273,8 +273,4 @@
         }
 
     def get_query_processors(self) -> Sequence[QueryProcessor]:
-<<<<<<< HEAD
-        return [BasicFunctionsProcessor(), SamplingRateProcessor(), PrewhereProcessor()]
-=======
-        return [BasicFunctionsProcessor()]
->>>>>>> 445ed4e8
+        return [BasicFunctionsProcessor()]