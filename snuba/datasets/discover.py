--- conflicted
+++ resolved
@@ -15,12 +15,8 @@
 from snuba.datasets.dataset import TimeSeriesDataset
 from snuba.datasets.events import EventsDataset
 from snuba.datasets.factory import get_dataset
-<<<<<<< HEAD
 from snuba.datasets.plans.single_table import SelectedTableQueryPlanBuilder
 from snuba.datasets.storage import QueryStorageSelector, ReadableStorage
-=======
-from snuba.datasets.storage import QueryStorageSelector, Storage, ReadableStorage
->>>>>>> ab6b98ca
 from snuba.datasets.transactions import TransactionsDataset
 from snuba.query.extensions import QueryExtension
 from snuba.query.parsing import ParsingContext
@@ -30,10 +26,7 @@
 from snuba.query.processors.apdex_processor import ApdexProcessor
 from snuba.query.processors.basic_functions import BasicFunctionsProcessor
 from snuba.query.processors.impact_processor import ImpactProcessor
-<<<<<<< HEAD
 from snuba.query.processors.prewhere import PrewhereProcessor
-=======
->>>>>>> ab6b98ca
 from snuba.query.timeseries import TimeSeriesExtension
 from snuba.request.request_settings import RequestSettings
 from snuba.util import is_condition
@@ -43,11 +36,7 @@
 
 
 def detect_table(
-<<<<<<< HEAD
-    query: Query, events_columns: ColumnSet, transactions_columns: ColumnSet
-=======
     query: Query, events_only_columns: ColumnSet, transactions_only_columns: ColumnSet
->>>>>>> ab6b98ca
 ) -> str:
     """
     Given a query, we attempt to guess whether it is better to fetch data from the
@@ -84,12 +73,6 @@
 
 class DiscoverQueryStorageSelector(QueryStorageSelector):
     def __init__(
-<<<<<<< HEAD
-        self, events_table: ReadableStorage, transactions_table: ReadableStorage,
-    ) -> None:
-        self.__events_table = events_table
-        self.__transactions_table = transactions_table
-=======
         self,
         events_table: ReadableStorage,
         abstract_events_columns: ColumnSet,
@@ -104,19 +87,12 @@
         # Columns from the abstract model that map to storage columns present only
         # in the Transactions table
         self.__abstract_transactions_columns = abstract_transactions_columns
->>>>>>> ab6b98ca
 
     def select_storage(
         self, query: Query, request_settings: RequestSettings
     ) -> ReadableStorage:
         table = detect_table(
-<<<<<<< HEAD
-            query,
-            self.__events_table.get_schemas().get_read_schema().get_columns(),
-            self.__transactions_table.get_schemas().get_read_schema().get_columns(),
-=======
             query, self.__abstract_events_columns, self.__abstract_transactions_columns,
->>>>>>> ab6b98ca
         )
         return self.__events_table if table == EVENTS else self.__transactions_table
 
@@ -232,13 +208,9 @@
         assert isinstance(transactions_dataset, TransactionsDataset)
         storage_selector = DiscoverQueryStorageSelector(
             events_table=events_dataset.get_storage(),
-<<<<<<< HEAD
-            transactions_table=transactions_dataset.get_storage(),
-=======
             abstract_events_columns=self.__events_columns,
             transactions_table=transactions_dataset.get_storage(),
             abstract_transactions_columns=self.__transactions_columns,
->>>>>>> ab6b98ca
         )
 
         super().__init__(
@@ -246,13 +218,9 @@
                 events_dataset.get_storage(),
                 transactions_dataset.get_storage(),
             ],
-<<<<<<< HEAD
             query_plan_builder=SelectedTableQueryPlanBuilder(
                 selector=storage_selector, post_processors=[PrewhereProcessor()],
             ),
-=======
-            storage_selector=storage_selector,
->>>>>>> ab6b98ca
             abstract_column_set=(
                 self.__common_columns
                 + self.__events_columns
