--- conflicted
+++ resolved
@@ -55,12 +55,8 @@
 
 POSTGRES_TABLE = "sentry_groupasignee"
 
-<<<<<<< HEAD
-storage = WritableTableStorage(
+storage = CdcStorage(
     storage_key="groupassignees",
-=======
-storage = CdcStorage(
->>>>>>> ed5f25b7
     schemas=StorageSchemas(read_schema=schema, write_schema=schema),
     table_writer=GroupAssigneeTableWriter(
         write_schema=schema,
