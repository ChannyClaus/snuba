from typing import Callable, Mapping, List, Sequence

from snuba import settings
from snuba.clickhouse.columns import ColumnSet
from snuba.datasets.schema_source import SchemaSource


class Schema(object):
    """
    Represents the full set of columns in a clickhouse table, this only contains
    basic metadata for now.
    """

<<<<<<< HEAD
    def __init__(self, local_table_name, schema_source, columns):
        self.__columns = columns

        self.__local_table_name = local_table_name
        self.__schema_source = schema_source
=======
    TEST_TABLE_PREFIX = "test_"

    def __init__(self, local_table_name, dist_table_name, columns, migration_function=None):
        self.__columns = columns

        self.__local_table_name = local_table_name
        self.__dist_table_name = dist_table_name
        self.__migration_function = migration_function if migration_function else lambda schema: []
>>>>>>> 2de3f772

    def _make_test_table(self, table_name):
        return table_name if not settings.TESTING else "%s%s" % (self.TEST_TABLE_PREFIX, table_name)

    def get_local_table_name(self):
        """
        This returns the local table name for a distributed environment.
        It is supposed to be used in DDL commands and for maintenance.
        """
        return self._make_test_table(self.__local_table_name)

    def get_table_name(self):
        """
        This represents the table we interact with to send queries to Clickhouse.
        In distributed mode this will be a distributed table. In local mode it is a local table.
        """
        table_name = self.__local_table_name if local_dataset_mode() else self.__dist_table_name
        return self._make_test_table(table_name)

    def get_source(self) -> SchemaSource:
        return self.__schema_source

    def get_local_table_definition(self):
        raise NotImplementedError

    def get_local_drop_table_statement(self):
        return "DROP TABLE IF EXISTS %s" % self.get_local_table_name()

    def get_columns(self):
        return self.__columns

    def get_column_differences(self, expected_columns: Mapping[str, str]) -> List[str]:
        """
        Returns a list of differences between the expected_columns and the columns described in the schema.
        """
        errors: List[str] = []

        for column_name, column_type in expected_columns.items():
            if column_name not in self.__columns:
                errors.append("Column '%s' exists in local ClickHouse but not in schema!" % column_name)
                continue

            expected_type = self.__columns[column_name].type.for_schema()
            if column_type != expected_type:
                errors.append(
                    "Column '%s' type differs between local ClickHouse and schema! (expected: %s, is: %s)" % (
                        column_name,
                        expected_type,
                        column_type
                    )
                )

        return errors

    def get_migration_statements(
        self
    ) -> Callable[[str, Mapping[str, str]], Sequence[str]]:
        return self.__migration_function


class TableSchema(Schema):
    def _get_table_definition(self, name: str, engine: str) -> str:
        return """
        CREATE TABLE IF NOT EXISTS %(name)s (%(columns)s) ENGINE = %(engine)s""" % {
            'columns': self.get_columns().for_schema(),
            'engine': engine,
            'name': name,
        }

    def get_local_table_definition(self) -> str:
        return self._get_table_definition(
            self.get_local_table_name(),
            self._get_local_engine()
        )

    def _get_local_engine(self):
        raise NotImplementedError


class MergeTreeSchema(TableSchema):

    def __init__(self, local_table_name, dist_table_name, columns,
            order_by, partition_by, sample_expr=None, settings=None,
            migration_function=None):
        super(MergeTreeSchema, self).__init__(
            columns=columns,
            local_table_name=local_table_name,
            dist_table_name=dist_table_name,
            migration_function=migration_function)
        self.__order_by = order_by
        self.__partition_by = partition_by
        self.__sample_expr = sample_expr
        self.__settings = settings

    def _get_engine_type(self):
        return "MergeTree()"

    def _get_local_engine(self):
        partition_by_clause = ("PARTITION BY %s" %
            self.__partition_by) if self.__partition_by else ''

        sample_clause = ("SAMPLE BY %s" %
            self.__sample_expr) if self.__sample_expr else ''

        if self.__settings:
            settings_list = ["%s=%s" % (k, v) for k, v in self.__settings.items()]
            settings_clause = "SETTINGS %s" % ", ".join(settings_list)
        else:
            settings_clause = ''

        return """
            %(engine_type)s
            %(partition_by_clause)s
            ORDER BY %(order_by)s
            %(sample_clause)s
            %(settings_clause)s;""" % {
            'engine_type': self._get_engine_type(),
            'order_by': self.__order_by,
            'partition_by_clause': partition_by_clause,
            'sample_clause': sample_clause,
            'settings_clause': settings_clause,
        }


class ReplacingMergeTreeSchema(MergeTreeSchema):

    def __init__(self, local_table_name, dist_table_name, columns,
            order_by, partition_by, version_column,
            sample_expr=None, settings=None, migration_function=None):
        super(ReplacingMergeTreeSchema, self).__init__(
            columns=columns,
            local_table_name=local_table_name,
            dist_table_name=dist_table_name,
            order_by=order_by,
            partition_by=partition_by,
            sample_expr=sample_expr,
            settings=settings,
            migration_function=migration_function)
        self.__version_column = version_column

    def _get_engine_type(self):
        return "ReplacingMergeTree(%s)" % self.__version_column


class SummingMergeTreeSchema(MergeTreeSchema):

    def _get_engine_type(self):
        return "SummingMergeTree()"


class MaterializedViewSchema(Schema):

    def __init__(
            self,
            local_materialized_view_name: str,
            dist_materialized_view_name: str,
            columns: ColumnSet,
            query: str,
            local_source_table_name: str,
            local_destination_table_name: str,
            dist_source_table_name: str,
            dist_destination_table_name: str
    ) -> None:
        super().__init__(
            columns=columns,
            local_table_name=local_materialized_view_name,
            dist_table_name=dist_materialized_view_name,
        )

        # Make sure the caller has provided a source_table_name in the query
        assert query % {'source_table_name': local_source_table_name} != query

        self.__query = query
        self.__local_source_table_name = local_source_table_name
        self.__local_destination_table_name = local_destination_table_name
        self.__dist_source_table_name = dist_source_table_name
        self.__dist_destination_table_name = dist_destination_table_name

    def __get_local_source_table_name(self) -> str:
        return self._make_test_table(self.__local_source_table_name)

    def __get_local_destination_table_name(self) -> str:
        return self._make_test_table(self.__local_destination_table_name)

    def __get_table_definition(self, name: str, source_table_name: str, destination_table_name: str) -> str:
        return """
        CREATE MATERIALIZED VIEW IF NOT EXISTS %(name)s TO %(destination_table_name)s (%(columns)s) AS %(query)s""" % {
            'name': name,
            'destination_table_name': destination_table_name,
            'columns': self.get_columns().for_schema(),
            'query': self.__query,
        } % {
            'source_table_name': source_table_name,
        }

    def get_local_table_definition(self) -> str:
        return self.__get_table_definition(
            self.get_local_table_name(),
            self.__get_local_source_table_name(),
            self.__get_local_destination_table_name()
        )<|MERGE_RESOLUTION|>--- conflicted
+++ resolved
@@ -11,13 +11,6 @@
     basic metadata for now.
     """
 
-<<<<<<< HEAD
-    def __init__(self, local_table_name, schema_source, columns):
-        self.__columns = columns
-
-        self.__local_table_name = local_table_name
-        self.__schema_source = schema_source
-=======
     TEST_TABLE_PREFIX = "test_"
 
     def __init__(self, local_table_name, dist_table_name, columns, migration_function=None):
@@ -26,7 +19,6 @@
         self.__local_table_name = local_table_name
         self.__dist_table_name = dist_table_name
         self.__migration_function = migration_function if migration_function else lambda schema: []
->>>>>>> 2de3f772
 
     def _make_test_table(self, table_name):
         return table_name if not settings.TESTING else "%s%s" % (self.TEST_TABLE_PREFIX, table_name)
