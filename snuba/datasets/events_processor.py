<<<<<<< HEAD
=======
from typing import Any, Mapping, MutableMapping, Optional

>>>>>>> 26dd2516
import logging
from typing import Any, Mapping, MutableMapping

import _strptime  # NOQA fixes _strptime deferred import issue
from snuba.clickhouse.columns import ColumnSet
from snuba.consumer import KafkaMessageMetadata
from snuba.datasets.events_format import extract_user
from snuba.datasets.events_processor_base import EventsProcessorBase, InsertEvent
from snuba.processor import _as_dict_safe, _boolify, _floatify, _unicodify

logger = logging.getLogger("snuba.processor")


class EventsProcessor(EventsProcessorBase):
    def __init__(self, promoted_tag_columns: ColumnSet):
        self._promoted_tag_columns = promoted_tag_columns

    def extract_promoted_tags(
        self, output: MutableMapping[str, Any], tags: Mapping[str, Any],
    ) -> None:
        output.update(
            {
                col.name: _unicodify(tags.get(col.name, None))
                for col in self._promoted_tag_columns
            }
        )

    def _should_process(self, event: InsertEvent) -> bool:
        return True

    def _extract_event_id(
        self, output: MutableMapping[str, Any], event: InsertEvent,
    ) -> None:
        output["event_id"] = event["data"]["event_id"]

    def extract_custom(
        self,
        output: MutableMapping[str, Any],
        event: InsertEvent,
        metadata: KafkaMessageMetadata,
    ) -> None:
        data = event.get("data", {})

        output["message"] = _unicodify(event["message"])

        # USER REQUEST GEO
        user = data.get("user", data.get("sentry.interfaces.User", None)) or {}
        extract_user(output, user)

        geo = user.get("geo", None) or {}
        self.extract_geo(output, geo)

        http = data.get("request", data.get("sentry.interfaces.Http", None)) or {}
        self.extract_http(output, http)

    def extract_tags_custom(
        self,
        output: MutableMapping[str, Any],
        event: InsertEvent,
        tags: Mapping[str, Any],
        metadata: KafkaMessageMetadata,
    ) -> None:
        pass

    def extract_promoted_contexts(
        self,
        output: MutableMapping[str, Any],
        contexts: Mapping[str, Any],
        tags: Mapping[str, Any],
    ) -> None:
        app_ctx = contexts.get("app", None) or {}
        output["app_device"] = _unicodify(tags.get("app.device", None))
        app_ctx.pop("device_app_hash", None)  # tag=app.device

        os_ctx = contexts.get("os", None) or {}
        output["os"] = _unicodify(tags.get("os", None))
        output["os_name"] = _unicodify(tags.get("os.name", None))
        os_ctx.pop("name", None)  # tag=os and/or os.name
        os_ctx.pop("version", None)  # tag=os
        output["os_rooted"] = _boolify(tags.get("os.rooted", None))
        os_ctx.pop("rooted", None)  # tag=os.rooted
        output["os_build"] = _unicodify(os_ctx.pop("build", None))
        output["os_kernel_version"] = _unicodify(os_ctx.pop("kernel_version", None))

        runtime_ctx = contexts.get("runtime", None) or {}
        output["runtime"] = _unicodify(tags.get("runtime", None))
        output["runtime_name"] = _unicodify(tags.get("runtime.name", None))
        runtime_ctx.pop("name", None)  # tag=runtime and/or runtime.name
        runtime_ctx.pop("version", None)  # tag=runtime

        browser_ctx = contexts.get("browser", None) or {}
        output["browser"] = _unicodify(tags.get("browser", None))
        output["browser_name"] = _unicodify(tags.get("browser.name", None))
        browser_ctx.pop("name", None)  # tag=browser and/or browser.name
        browser_ctx.pop("version", None)  # tag=browser

        device_ctx = contexts.get("device", None) or {}
        output["device"] = _unicodify(tags.get("device", None))
        device_ctx.pop("model", None)  # tag=device
        output["device_family"] = _unicodify(tags.get("device.family", None))
        device_ctx.pop("family", None)  # tag=device.family
        output["device_name"] = _unicodify(device_ctx.pop("name", None))
        output["device_brand"] = _unicodify(device_ctx.pop("brand", None))
        output["device_locale"] = _unicodify(device_ctx.pop("locale", None))
        output["device_uuid"] = _unicodify(device_ctx.pop("uuid", None))
        output["device_model_id"] = _unicodify(device_ctx.pop("model_id", None))
        output["device_arch"] = _unicodify(device_ctx.pop("arch", None))
        output["device_battery_level"] = _floatify(
            device_ctx.pop("battery_level", None)
        )
        output["device_orientation"] = _unicodify(device_ctx.pop("orientation", None))
        output["device_simulator"] = _boolify(device_ctx.pop("simulator", None))
        output["device_online"] = _boolify(device_ctx.pop("online", None))
        output["device_charging"] = _boolify(device_ctx.pop("charging", None))

    def extract_contexts_custom(
        self,
        output: MutableMapping[str, Any],
        event: InsertEvent,
        tags: Mapping[str, Any],
        metadata: KafkaMessageMetadata,
    ) -> None:
        pass

    def extract_geo(self, output, geo):
        output["geo_country_code"] = _unicodify(geo.get("country_code", None))
        output["geo_region"] = _unicodify(geo.get("region", None))
        output["geo_city"] = _unicodify(geo.get("city", None))

    def extract_http(self, output, http):
        output["http_method"] = _unicodify(http.get("method", None))
        http_headers = _as_dict_safe(http.get("headers", None))
        output["http_referer"] = _unicodify(http_headers.get("Referer", None))<|MERGE_RESOLUTION|>--- conflicted
+++ resolved
@@ -1,8 +1,3 @@
-<<<<<<< HEAD
-=======
-from typing import Any, Mapping, MutableMapping, Optional
-
->>>>>>> 26dd2516
 import logging
 from typing import Any, Mapping, MutableMapping
 
