--- conflicted
+++ resolved
@@ -115,20 +115,5 @@
     @abstractmethod
     def select_storage(
         self, query: Query, request_settings: RequestSettings
-<<<<<<< HEAD
-    ) -> Storage:
-        raise NotImplementedError
-=======
     ) -> ReadableStorage:
-        raise NotImplementedError
-
-
-class SingleStorageSelector(QueryStorageSelector):
-    def __init__(self, storage: ReadableTableStorage) -> None:
-        self.__storage = storage
-
-    def select_storage(
-        self, query: Query, request_settings: RequestSettings
-    ) -> ReadableStorage:
-        return self.__storage
->>>>>>> eaaca89d
+        raise NotImplementedError