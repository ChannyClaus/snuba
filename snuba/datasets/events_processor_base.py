import logging
from abc import ABC, abstractmethod
from datetime import datetime
from typing import Any, cast, Mapping, MutableMapping, Optional, Sequence, TypedDict

from schemas import EventData
from snuba import settings
from snuba.consumer import KafkaMessageMetadata
from snuba.datasets.events_format import (
    EventTooOld,
    enforce_retention,
    extract_extra_contexts,
    extract_extra_tags,
    extract_project_id,
)
from snuba.processor import (
    InsertBatch,
    InvalidMessageType,
    InvalidMessageVersion,
    MessageProcessor,
    ProcessedMessage,
    ReplacementBatch,
    _as_dict_safe,
    _boolify,
    _collapse_uint32,
    _ensure_valid_date,
    _unicodify,
)

logger = logging.getLogger(__name__)

REPLACEMENT_EVENT_TYPES = frozenset(
    [
        "start_delete_groups",
        "start_merge",
        "start_unmerge",
        "start_delete_tag",
        "end_delete_groups",
        "end_merge",
        "end_unmerge",
        "end_delete_tag",
        "tombstone_events",
        "exclude_groups",
    ]
)


class InsertEvent(TypedDict):
    group_id: Optional[int]
    event_id: str
    organization_id: int
    project_id: int
    message: str
    platform: str
    datetime: str  # snuba.settings.PAYLOAD_DATETIME_FORMAT
<<<<<<< HEAD
    data: EventData
=======
    data: MutableMapping[str, Any]
>>>>>>> 32ae38f6
    primary_hash: str  # empty string represents None
    retention_days: int
    search_message: Any


class EventsProcessorBase(MessageProcessor, ABC):
    """
    Base class for events and errors processors.
    """

    @abstractmethod
    def _should_process(self, event: InsertEvent) -> bool:
        raise NotImplementedError

    @abstractmethod
    def _extract_event_id(
        self, output: MutableMapping[str, Any], event: InsertEvent,
    ) -> None:
        raise NotImplementedError

    @abstractmethod
    def extract_custom(
        self,
        output: MutableMapping[str, Any],
        event: InsertEvent,
        metadata: KafkaMessageMetadata,
    ) -> None:
        raise NotImplementedError

    @abstractmethod
    def extract_promoted_tags(
        self, output: MutableMapping[str, Any], tags: Mapping[str, Any],
    ) -> None:
        raise NotImplementedError

    @abstractmethod
    def extract_tags_custom(
        self,
        output: MutableMapping[str, Any],
        event: InsertEvent,
        tags: Mapping[str, Any],
        metadata: KafkaMessageMetadata,
    ) -> None:
        raise NotImplementedError

    @abstractmethod
    def extract_promoted_contexts(
        self,
        output: MutableMapping[str, Any],
        contexts: Mapping[str, Any],
        tags: Mapping[str, Any],
    ) -> None:
        raise NotImplementedError

    def extract_required(
        self, output: MutableMapping[str, Any], event: InsertEvent,
    ) -> None:
        output["group_id"] = event["group_id"] or 0

        # This is not ideal but it should never happen anyways
        timestamp = _ensure_valid_date(
            # TODO: Switch to using event["data"]["timestamp"]
            datetime.strptime(event["datetime"], settings.PAYLOAD_DATETIME_FORMAT)
        )
        if timestamp is None:
            timestamp = datetime.utcnow()

        output["timestamp"] = timestamp

    def extract_sdk(
        self, output: MutableMapping[str, Any], sdk: Mapping[str, Any]
    ) -> None:
        output["sdk_name"] = _unicodify(sdk.get("name", None))
        output["sdk_version"] = _unicodify(sdk.get("version", None))

        sdk_integrations = []
        for i in sdk.get("integrations", None) or ():
            i = _unicodify(i)
            if i:
                sdk_integrations.append(i)
        output["sdk_integrations"] = sdk_integrations

    def process_message(
        self, message, metadata: KafkaMessageMetadata
    ) -> Optional[ProcessedMessage]:
        """\
        Process a raw message into an insertion or replacement batch. Returns
        `None` if the event is too old to be written.
        """
        version = message[0]
        if version != 2:
            raise InvalidMessageVersion(f"Unsupported message version: {version}")

        # version 2: (2, type, data, [state])
        type_, event = message[1:3]
        if type_ == "insert":
            try:
                row = self.process_insert(cast(InsertEvent, event), metadata)
            except EventTooOld:
                return None

            if row is None:  # the processor cannot/does not handle this input
                return None

            return InsertBatch([row])
        elif type_ in REPLACEMENT_EVENT_TYPES:
            # pass raw events along to republish
            return ReplacementBatch(str(event["project_id"]), [message])
        else:
            raise InvalidMessageType(f"Invalid message type: {type_}")

    def process_insert(
        self, event: InsertEvent, metadata: KafkaMessageMetadata
    ) -> Optional[Mapping[str, Any]]:

        if not self._should_process(event):
            return None

        processed: MutableMapping[str, Any] = {"deleted": 0}
<<<<<<< HEAD

=======
>>>>>>> 32ae38f6
        extract_project_id(processed, event)
        self._extract_event_id(processed, event)
        processed["retention_days"] = enforce_retention(
            event,
            datetime.strptime(event["datetime"], settings.PAYLOAD_DATETIME_FORMAT),
        )

        self.extract_required(processed, event)

        data = event.get("data", {})
        # HACK: https://sentry.io/sentry/snuba/issues/802102397/
        if not data:
            logger.error("No data for event: %s", event, exc_info=True)
            return None
        self.extract_common(processed, event, metadata)
        self.extract_custom(processed, event, metadata)

        sdk = data.get("sdk", None) or {}  # type: ignore
        self.extract_sdk(processed, sdk)

        tags = _as_dict_safe(data.get("tags", None))
        self.extract_promoted_tags(processed, tags)
        self.extract_tags_custom(processed, event, tags, metadata)

        contexts = data.get("contexts", None) or {}
        self.extract_promoted_contexts(processed, contexts, tags)

        processed["contexts.key"], processed["contexts.value"] = extract_extra_contexts(
            contexts
        )
        processed["tags.key"], processed["tags.value"] = extract_extra_tags(tags)

        exception = (
            data.get(
                "exception",
                data.get("sentry.interfaces.Exception", None),  # type: ignore
            )
            or {}
        )
        stacks: Sequence[Any] = exception.get("values", None) or []
        self.extract_stacktraces(processed, stacks)

        processed["offset"] = metadata.offset
        processed["partition"] = metadata.partition
        processed["message_timestamp"] = metadata.timestamp

        return processed

    def extract_common(
        self,
        output: MutableMapping[str, Any],
        event: InsertEvent,
        metadata: KafkaMessageMetadata,
    ) -> None:
        # Properties we get from the top level of the message payload
        data = event.get("data", {})
        output["platform"] = _unicodify(event["platform"])

        # Properties we get from the "data" dict, which is the actual event body.

        received = _collapse_uint32(data["received"])
        output["received"] = (
            datetime.utcfromtimestamp(received) if received is not None else None
        )
<<<<<<< HEAD
        output["culprit"] = _unicodify(data.get("culprit", None))
        output["type"] = _unicodify(data.get("type", None))
        output["version"] = _unicodify(data.get("version", None))
        output["title"] = _unicodify(data.get("title", None))  # type: ignore
        output["location"] = _unicodify(data.get("location", None))  # type: ignore
=======
        output["version"] = _unicodify(data.get("version", None))
        output["location"] = _unicodify(data.get("location", None))
>>>>>>> 32ae38f6

        module_names = []
        module_versions = []
        modules = data.get("modules", {})
        if isinstance(modules, dict):
            for name, version in modules.items():
                module_names.append(_unicodify(name))
                # Being extra careful about a stray (incorrect by spec) `null`
                # value blowing up the write.
                module_versions.append(_unicodify(version) or "")

        output["modules.name"] = module_names
        output["modules.version"] = module_versions

    def extract_stacktraces(
        self, output: MutableMapping[str, Any], stacks: Sequence[Any]
    ) -> None:
        stack_types = []
        stack_values = []
        stack_mechanism_types = []
        stack_mechanism_handled = []

        frame_abs_paths = []
        frame_filenames = []
        frame_packages = []
        frame_modules = []
        frame_functions = []
        frame_in_app = []
        frame_colnos = []
        frame_linenos = []
        frame_stack_levels = []

        if output["project_id"] not in settings.PROJECT_STACKTRACE_BLACKLIST:
            stack_level = 0
            for stack in stacks:
                if stack is None:
                    continue

                stack_types.append(_unicodify(stack.get("type", None)))
                stack_values.append(_unicodify(stack.get("value", None)))

                mechanism = stack.get("mechanism", None) or {}
                stack_mechanism_types.append(_unicodify(mechanism.get("type", None)))
                stack_mechanism_handled.append(_boolify(mechanism.get("handled", None)))

                frames = (stack.get("stacktrace", None) or {}).get("frames", None) or []
                for frame in frames:
                    if frame is None:
                        continue

                    frame_abs_paths.append(_unicodify(frame.get("abs_path", None)))
                    frame_filenames.append(_unicodify(frame.get("filename", None)))
                    frame_packages.append(_unicodify(frame.get("package", None)))
                    frame_modules.append(_unicodify(frame.get("module", None)))
                    frame_functions.append(_unicodify(frame.get("function", None)))
                    frame_in_app.append(frame.get("in_app", None))
                    frame_colnos.append(_collapse_uint32(frame.get("colno", None)))
                    frame_linenos.append(_collapse_uint32(frame.get("lineno", None)))
                    frame_stack_levels.append(stack_level)

                stack_level += 1

        output["exception_stacks.type"] = stack_types
        output["exception_stacks.value"] = stack_values
        output["exception_stacks.mechanism_type"] = stack_mechanism_types
        output["exception_stacks.mechanism_handled"] = stack_mechanism_handled
        output["exception_frames.abs_path"] = frame_abs_paths
        output["exception_frames.filename"] = frame_filenames
        output["exception_frames.package"] = frame_packages
        output["exception_frames.module"] = frame_modules
        output["exception_frames.function"] = frame_functions
        output["exception_frames.in_app"] = frame_in_app
        output["exception_frames.colno"] = frame_colnos
        output["exception_frames.lineno"] = frame_linenos
        output["exception_frames.stack_level"] = frame_stack_levels<|MERGE_RESOLUTION|>--- conflicted
+++ resolved
@@ -53,11 +53,7 @@
     message: str
     platform: str
     datetime: str  # snuba.settings.PAYLOAD_DATETIME_FORMAT
-<<<<<<< HEAD
     data: EventData
-=======
-    data: MutableMapping[str, Any]
->>>>>>> 32ae38f6
     primary_hash: str  # empty string represents None
     retention_days: int
     search_message: Any
@@ -177,10 +173,6 @@
             return None
 
         processed: MutableMapping[str, Any] = {"deleted": 0}
-<<<<<<< HEAD
-
-=======
->>>>>>> 32ae38f6
         extract_project_id(processed, event)
         self._extract_event_id(processed, event)
         processed["retention_days"] = enforce_retention(
@@ -245,16 +237,8 @@
         output["received"] = (
             datetime.utcfromtimestamp(received) if received is not None else None
         )
-<<<<<<< HEAD
-        output["culprit"] = _unicodify(data.get("culprit", None))
-        output["type"] = _unicodify(data.get("type", None))
-        output["version"] = _unicodify(data.get("version", None))
-        output["title"] = _unicodify(data.get("title", None))  # type: ignore
-        output["location"] = _unicodify(data.get("location", None))  # type: ignore
-=======
         output["version"] = _unicodify(data.get("version", None))
         output["location"] = _unicodify(data.get("location", None))
->>>>>>> 32ae38f6
 
         module_names = []
         module_versions = []
