import re

from datetime import timedelta
from typing import Mapping, Sequence, Union

from snuba.datasets.dataset import ColumnSplitSpec, TimeSeriesDataset
from snuba.datasets.schemas.tables import TableSource
from snuba.datasets.dataset_schemas import DatasetSchemas
from snuba.datasets.factory import get_dataset
from snuba.datasets.schemas.join import (
    JoinConditionExpression,
    JoinCondition,
    JoinedSchema,
    JoinClause,
    JoinType,
    TableJoinNode,
)
from snuba.query.project_extension import ProjectExtension, ProjectWithGroupsProcessor
from snuba.query.extensions import QueryExtension
from snuba.query.parsing import ParsingContext
from snuba.query.processors.join_optimizers import SimpleJoinOptimizer
from snuba.query.processors.default import DefaultConditionsProcessor
from snuba.query.query import Condition, Query
from snuba.query.query_processor import QueryProcessor
from snuba.query.timeseries import TimeSeriesExtension


class Groups(TimeSeriesDataset):
    """
    Experimental dataset that provides Groups data joined with
    the events table.
    """

    EVENTS_ALIAS = "events"
    GROUPS_ALIAS = "groups"

    QUALIFIED_COLUMN_REGEX = re.compile(r"^([a-zA-Z_][a-zA-Z0-9_]*)\.([a-zA-Z0-9_\.\[\]]+)$")

    def __init__(self) -> None:
        self.__grouped_message = get_dataset("groupedmessage")
        groupedmessage_source = self.__grouped_message \
            .get_dataset_schemas() \
            .get_read_schema() \
            .get_data_source()

        self.__events = get_dataset("events")
        events_source = self.__events \
            .get_dataset_schemas() \
            .get_read_schema() \
            .get_data_source()

        join_structure = JoinClause(
            left_node=TableJoinNode(
                groupedmessage_source.format_from(),
                groupedmessage_source.get_columns(),
                self.GROUPS_ALIAS,
<<<<<<< HEAD
                groupedmessage_source.format_from(),
                groupedmessage_source.get_columns(),
=======
>>>>>>> d22c57b8
            ),
            right_node=TableJoinNode(
                events_source.format_from(),
                events_source.get_columns(),
                self.EVENTS_ALIAS,
<<<<<<< HEAD
                events_source.format_from(),
                events_source.get_columns(),
=======
>>>>>>> d22c57b8
            ),
            mapping=[
                JoinCondition(
                    left=JoinConditionExpression(
                        table_alias=self.GROUPS_ALIAS,
                        column="project_id"),
                    right=JoinConditionExpression(
                        table_alias=self.EVENTS_ALIAS,
                        column="project_id"),
                ),
                JoinCondition(
                    left=JoinConditionExpression(
                        table_alias=self.GROUPS_ALIAS,
                        column="id"),
                    right=JoinConditionExpression(
                        table_alias=self.EVENTS_ALIAS,
                        column="group_id"),
                ),
            ],
            join_type=JoinType.LEFT,
        )

        schema = JoinedSchema(join_structure)
        dataset_schemas = DatasetSchemas(
            read_schema=schema,
            write_schema=None,
        )
        super().__init__(
            dataset_schemas=dataset_schemas,
            time_group_columns={
                'events.time': 'events.timestamp',
            },
            time_parse_columns=['events.timestamp'],
        )

    def column_expr(self, column_name, query: Query, parsing_context: ParsingContext, table_alias: str=""):
        # Eventually joined dataset should not be represented by the same abstraction
        # as joinable datasets. That will be easier through the TableStorage abstraction.
        # Thus, as of now, receiving a table_alias here is not supported.
        assert table_alias == "", \
            "Groups dataset cannot be referenced with table aliases. Alias provided {table_alias}"

        match = self.QUALIFIED_COLUMN_REGEX.match(column_name)
        if not match:
            # anything that is not prefixed with a table alias is simply
            # escaped and returned. It could be a literal.
            return super().column_expr(column_name, query, parsing_context, table_alias)
        else:
            table_alias = match[1]
            simple_column_name = match[2]
            if table_alias == self.GROUPS_ALIAS:
                return self.__grouped_message.column_expr(simple_column_name, query, parsing_context, table_alias)
            elif table_alias == self.EVENTS_ALIAS:
                return self.__events.column_expr(simple_column_name, query, parsing_context, table_alias)
            else:
                # This is probably an error condition. To keep consistency with the behavior
                # in existing datasets, we let Clickhouse figure it out.
                return super().column_expr(simple_column_name, query, parsing_context, table_alias)

    def get_extensions(self) -> Mapping[str, QueryExtension]:
        return {
            'project': ProjectExtension(
                processor=ProjectWithGroupsProcessor(project_column="events.project_id")
            ),
            'timeseries': TimeSeriesExtension(
                default_granularity=3600,
                default_window=timedelta(days=5),
                timestamp_column='events.timestamp',
            ),
        }

    def get_split_query_spec(self) -> Union[None, ColumnSplitSpec]:
        return ColumnSplitSpec(
            id_column="events.event_id",
            project_column="events.project_id",
            timestamp_column="events.timestamp",
        )

    def get_prewhere_keys(self) -> Sequence[str]:
        # TODO: revisit how to build the prewhere clause on join
        # queries.
        return []

    def get_query_processors(self) -> Sequence[QueryProcessor]:
        return [
            SimpleJoinOptimizer(),
            DefaultConditionsProcessor(
                basic_conditions=[],
                aliased_conditions={
                    self.EVENTS_ALIAS: self.__events.default_conditions(
                        self.EVENTS_ALIAS,
                    ),
                    self.GROUPS_ALIAS: self.__grouped_message.default_conditions(
                        self.GROUPS_ALIAS,
                    ),
                }
            )
        ]<|MERGE_RESOLUTION|>--- conflicted
+++ resolved
@@ -54,26 +54,11 @@
                 groupedmessage_source.format_from(),
                 groupedmessage_source.get_columns(),
                 self.GROUPS_ALIAS,
-<<<<<<< HEAD
-                groupedmessage_source.format_from(),
-                groupedmessage_source.get_columns(),
-=======
->>>>>>> d22c57b8
             ),
             right_node=TableJoinNode(
                 events_source.format_from(),
                 events_source.get_columns(),
                 self.EVENTS_ALIAS,
-<<<<<<< HEAD
-                events_source.format_from(),
-                events_source.get_columns(),
-=======
->>>>>>> d22c57b8
-            ),
-            mapping=[
-                JoinCondition(
-                    left=JoinConditionExpression(
-                        table_alias=self.GROUPS_ALIAS,
                         column="project_id"),
                     right=JoinConditionExpression(
                         table_alias=self.EVENTS_ALIAS,
