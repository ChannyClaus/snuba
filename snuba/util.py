from clickhouse_driver.errors import Error as ClickHouseError
from collections import namedtuple, OrderedDict
from contextlib import contextmanager
from datetime import date, datetime, timedelta
from dateutil.parser import parse as dateutil_parse
from dateutil.tz import tz
from functools import wraps
from hashlib import md5
from itertools import chain, groupby
from typing import NamedTuple
import logging
import numbers
import re
import _strptime  # NOQA fixes _strptime deferred import issue
import time

from snuba import settings, state
from snuba.query.schema import CONDITION_OPERATORS, POSITIVE_OPERATORS
from snuba.request import Request


logger = logging.getLogger('snuba.util')


# example partition name: "('2018-03-13 00:00:00', 90)"
PART_RE = re.compile(r"\('(\d{4}-\d{2}-\d{2})',\s*(\d+)\)")
QUOTED_LITERAL_RE = re.compile(r"^'.*'$")
ESCAPE_STRING_RE = re.compile(r"(['\\])")
SAFE_FUNCTION_RE = re.compile(r'-?[a-zA-Z_][a-zA-Z0-9_]*$')
TOPK_FUNCTION_RE = re.compile(r'^top([1-9]\d*)$')
ESCAPE_COL_RE = re.compile(r"([`\\])")
NEGATE_RE = re.compile(r'^(-?)(.*)$')
SAFE_COL_RE = re.compile(r'^-?[a-zA-Z_][a-zA-Z0-9_\.]*$')


class InvalidConditionException(Exception):
    pass


def local_dataset_mode():
    return settings.DATASET_MODE == "local"


def to_list(value):
    return value if isinstance(value, list) else [value]


def string_col(dataset, col):
    col_type = dataset.get_dataset_schemas().get_read_schema().get_columns().get(col, None)
    col_type = str(col_type) if col_type else None

    if col_type and 'String' in col_type and 'FixedString' not in col_type:
        return escape_col(col)
    else:
        return 'toString({})'.format(escape_col(col))


def escape_col(col):
    if not col:
        return col
    elif SAFE_COL_RE.match(col):
        # Column is safe to use without wrapping.
        return col
    else:
        # Column needs special characters escaped, and to be wrapped with
        # backticks. If the column starts with a '-', keep that outside the
        # backticks as it is not part of the column name, but used by the query
        # generator to signify the sort order if we are sorting by this column.
        col = ESCAPE_COL_RE.sub(r"\\\1", col)
        return u'{}`{}`'.format(*NEGATE_RE.match(col).groups())


def parse_datetime(value, alignment=1):
    dt = dateutil_parse(value, ignoretz=True).replace(microsecond=0)
    return dt - timedelta(seconds=(dt - dt.min).seconds % alignment)


def function_expr(fn, args_expr=''):
    """
    Generate an expression for a given function name and an already-evaluated
    args expression. This is a place to define convenience functions that evaluate
    to more complex expressions.

    """
    # For functions with no args, (or static args) we allow them to already
    # include them as part of the function name, eg, "count()" or "sleep(1)"
    if not args_expr and fn.endswith(')'):
        return fn

    # Convenience topK function eg "top10", "top3" etc.
    topk = TOPK_FUNCTION_RE.match(fn)
    if topk:
        return 'topK({})({})'.format(topk.group(1), args_expr)

    # turn uniq() into ifNull(uniq(), 0) so it doesn't return null where
    # a number was expected.
    if fn == 'uniq':
        return 'ifNull({}({}), 0)'.format(fn, args_expr)

    # emptyIfNull(col) is a simple pseudo function supported by Snuba that expands
    # to the actual clickhouse function ifNull(col, '') Until we figure out the best
    # way to disambiguate column names from string literals in complex functions.
    if fn == 'emptyIfNull' and args_expr:
        return 'ifNull({}, \'\')'.format(args_expr)

    # default: just return fn(args_expr)
    return u'{}({})'.format(fn, args_expr)


def is_function(column_expr, depth=0):
    """
    Returns a 3-tuple of (name, args, alias) if column_expr is a function,
    otherwise None.

    A function expression is of the form:

        [func, [arg1, arg2]]  => func(arg1, arg2)

    If a string argument is followed by list arg, the pair of them is assumed
    to be a nested function call, with extra args to the outer function afterward.

        [func1, [func2, [arg1, arg2], arg3]]  => func1(func2(arg1, arg2), arg3)

    Although at the top level, there is no outer function call, and the optional
    3rd argument is interpreted as an alias for the entire expression.

        [func, [arg1], alias] => function(arg1) AS alias

    """
    if (isinstance(column_expr, (tuple, list))
            and len(column_expr) >= 2
            and isinstance(column_expr[0], str)
            and isinstance(column_expr[1], (tuple, list))
            and (depth > 0 or len(column_expr) <= 3)):
        assert SAFE_FUNCTION_RE.match(column_expr[0])
        if len(column_expr) == 2:
            return tuple(column_expr) + (None,)
        else:
            return tuple(column_expr)
    else:
        return None


def column_expr(dataset, column_name, body, alias=None, aggregate=None):
    """
    Certain special column names expand into more complex expressions. Return
    a 2-tuple of:
        (expanded column expression, sanitized alias)

    Needs the body of the request for some extra data used to expand column expressions.
    """
    assert column_name or aggregate
    assert not aggregate or (aggregate and (column_name or alias))
    column_name = column_name or ''

    if is_function(column_name, 0):
        return complex_column_expr(dataset, column_name, body)
    elif isinstance(column_name, (list, tuple)) and aggregate:
        return complex_column_expr(dataset, [aggregate, column_name, alias], body)
    elif isinstance(column_name, str) and QUOTED_LITERAL_RE.match(column_name):
        return escape_literal(column_name[1:-1])
    else:
        expr = dataset.column_expr(column_name, body)

    if aggregate:
        expr = function_expr(aggregate, expr)

    alias = escape_col(alias or column_name)

    return alias_expr(expr, alias, body)


def complex_column_expr(dataset, expr, body, depth=0):
    function_tuple = is_function(expr, depth)
    if function_tuple is None:
        raise ValueError('complex_column_expr was given an expr %s that is not a function at depth %d.' % (expr, depth))

    name, args, alias = function_tuple
    out = []
    i = 0
    while i < len(args):
        next_2 = args[i:i + 2]
        if is_function(next_2, depth + 1):
            out.append(complex_column_expr(dataset, next_2, body, depth + 1))
            i += 2
        else:
            nxt = args[i]
            if is_function(nxt, depth + 1):  # Embedded function
                out.append(complex_column_expr(dataset, nxt, body, depth + 1))
            elif isinstance(nxt, str):
                out.append(column_expr(dataset, nxt, body))
            else:
                out.append(escape_literal(nxt))
            i += 1

    ret = function_expr(name, ', '.join(out))
    if alias:
        ret = alias_expr(ret, alias, body)
    return ret


def alias_expr(expr, alias, body):
    """
    Return the correct expression to use in the final SQL. Keeps a cache of
    the previously created expressions and aliases, so it knows when it can
    subsequently replace a redundant expression with an alias.

    1. If the expression and alias are equal, just return that.
    2. Otherwise, if the expression is new, add it to the cache and its alias so
       it can be reused later and return `expr AS alias`
    3. If the expression has been aliased before, return the alias
    """
    alias_cache = body.setdefault('alias_cache', [])

    if expr == alias:
        return expr
    elif alias in alias_cache:
        return alias
    else:
        alias_cache.append(alias)
        return u'({} AS {})'.format(expr, alias)


def is_condition(cond_or_list):
    return (
        # A condition is:
        # a 3-tuple
        len(cond_or_list) == 3 and
        # where the middle element is an operator
        cond_or_list[1] in CONDITION_OPERATORS and
        # and the first element looks like a column name or expression
        isinstance(cond_or_list[0], (str, tuple, list))
    )


def all_referenced_columns(query_body):
    """
    Return the set of all columns that are used by a query.
    """
    col_exprs = []

    # These fields can reference column names
    for field in ['arrayjoin', 'groupby', 'orderby', 'selected_columns']:
        if field in query_body:
            col_exprs.extend(to_list(query_body[field]))

    # Conditions need flattening as they can be nested as AND/OR
    if 'conditions' in query_body:
        flat_conditions = list(chain(*[[c] if is_condition(c) else c for c in query_body['conditions']]))
        col_exprs.extend([c[0] for c in flat_conditions])

    if 'aggregations' in query_body:
        col_exprs.extend([a[1] for a in query_body['aggregations']])

    # Return the set of all columns referenced in any expression
    return set(chain(*[columns_in_expr(ex) for ex in col_exprs]))


def columns_in_expr(expr):
    """
    Get the set of columns that are referenced by a single column expression.
    Either it is a simple string with the column name, or a nested function
    that could reference multiple columns
    """
    cols = []
    # TODO possibly exclude quoted args to functions as those are
    # string literals, not column names.
    if isinstance(expr, str):
        cols.append(expr.lstrip('-'))
    elif (isinstance(expr, (list, tuple)) and len(expr) >= 2
          and isinstance(expr[1], (list, tuple))):
        for func_arg in expr[1]:
            cols.extend(columns_in_expr(func_arg))
    return cols


def tuplify(nested):
    if isinstance(nested, (list, tuple)):
        return tuple(tuplify(child) for child in nested)
    return nested


def conditions_expr(dataset, conditions, body, depth=0):
    """
    Return a boolean expression suitable for putting in the WHERE clause of the
    query.  The expression is constructed by ANDing groups of OR expressions.
    Expansion of columns is handled, as is replacement of columns with aliases,
    if the column has already been expanded and aliased elsewhere.
    """
    from snuba.clickhouse.columns import Array

    if not conditions:
        return ''

    if depth == 0:
        # dedupe conditions at top level, but keep them in order
        sub = OrderedDict((conditions_expr(dataset, cond, body, depth + 1), None) for cond in conditions)
        return u' AND '.join(s for s in sub.keys() if s)
    elif is_condition(conditions):
        lhs, op, lit = conditions

        if (
            lhs in ('received', 'timestamp') and
            op in ('>', '<', '>=', '<=', '=', '!=') and
            isinstance(lit, str)
        ):
            lit = parse_datetime(lit)

        # facilitate deduping IN conditions by sorting them.
        if op in ('IN', 'NOT IN') and isinstance(lit, tuple):
            lit = tuple(sorted(lit))

        # If the LHS is a simple column name that refers to an array column
        # (and we are not arrayJoining on that column, which would make it
        # scalar again) and the RHS is a scalar value, we assume that the user
        # actually means to check if any (or all) items in the array match the
        # predicate, so we return an `any(x == value for x in array_column)`
        # type expression. We assume that operators looking for a specific value
        # (IN, =, LIKE) are looking for rows where any array value matches, and
        # exclusionary operators (NOT IN, NOT LIKE, !=) are looking for rows
        # where all elements match (eg. all NOT LIKE 'foo').
        columns = dataset.get_dataset_schemas().get_read_schema().get_columns()
        if (
            isinstance(lhs, str) and
            lhs in columns and
            isinstance(columns[lhs].type, Array) and
            columns[lhs].base_name != body.get('arrayjoin') and
            not isinstance(lit, (list, tuple))
        ):
            any_or_all = 'arrayExists' if op in POSITIVE_OPERATORS else 'arrayAll'
            return u'{}(x -> assumeNotNull(x {} {}), {})'.format(
                any_or_all,
                op,
                escape_literal(lit),
                column_expr(dataset, lhs, body)
            )
        else:
            return u'{} {} {}'.format(
                column_expr(dataset, lhs, body),
                op,
                escape_literal(lit)
            )

    elif depth == 1:
        sub = (conditions_expr(dataset, cond, body, depth + 1) for cond in conditions)
        sub = [s for s in sub if s]
        res = u' OR '.join(sub)
        return u'({})'.format(res) if len(sub) > 1 else res
    else:
        raise InvalidConditionException(str(conditions))


def escape_string(str):
    str = ESCAPE_STRING_RE.sub(r"\\\1", str)
    return u"'{}'".format(str)


def escape_literal(value):
    """
    Escape a literal value for use in a SQL clause.
    """
    if isinstance(value, str):
        return escape_string(value)
    elif isinstance(value, datetime):
        value = value.replace(tzinfo=None, microsecond=0)
        return "toDateTime('{}')".format(value.isoformat())
    elif isinstance(value, date):
        return "toDate('{}')".format(value.isoformat())
    elif isinstance(value, (list, tuple)):
        return u"({})".format(', '.join(escape_literal(v) for v in value))
    elif isinstance(value, numbers.Number):
        return str(value)
    elif value is None:
        return ''
    else:
        raise ValueError(u'Do not know how to escape {} for SQL'.format(type(value)))


def raw_query(request: Request, sql, client, timer, stats=None):
    """
    Submit a raw SQL query to clickhouse and do some post-processing on it to
    fix some of the formatting issues in the result JSON
    """
    from snuba.clickhouse.native import NativeDriverReader

    project_ids = to_list(request.extensions['project']['project'])
    project_id = project_ids[0] if project_ids else 0  # TODO rate limit on every project in the list?
    stats = stats or {}
    grl, gcl, prl, pcl, use_cache, use_deduper, uc_max = state.get_configs([
        ('global_per_second_limit', None),
        ('global_concurrent_limit', 1000),
        ('project_per_second_limit', 1000),
        ('project_concurrent_limit', 1000),
        ('use_cache', 0),
        ('use_deduper', 1),
        ('uncompressed_cache_max_cols', 5),
    ])

    # Specific projects can have their rate limits overridden
    prl, pcl = state.get_configs([
        ('project_per_second_limit_{}'.format(project_id), prl),
        ('project_concurrent_limit_{}'.format(project_id), pcl),
    ])

    all_confs = state.get_all_configs()
    query_settings = {
        k.split('/', 1)[1]: v
        for k, v in all_confs.items()
        if k.startswith('query_settings/')
    }

    # Experiment, if we are going to grab more than X columns worth of data,
    # don't use uncompressed_cache in clickhouse, or result cache in snuba.
    if len(all_referenced_columns(request.query.get_body())) > uc_max:
        query_settings['use_uncompressed_cache'] = 0
        use_cache = 0

    timer.mark('get_configs')

    query_id = md5(force_bytes(sql)).hexdigest()
    with state.deduper(query_id if use_deduper else None) as is_dupe:
        timer.mark('dedupe_wait')

        result = state.get_result(query_id) if use_cache else None
        timer.mark('cache_get')

        stats.update({
            'is_duplicate': is_dupe,
            'query_id': query_id,
            'use_cache': bool(use_cache),
            'cache_hit': bool(result)}
        ),

        if result:
            status = 200
        else:
            with state.rate_limit('global', grl, gcl) as (g_allowed, g_rate, g_concurr):
                metrics.gauge('query.global_concurrent', g_concurr)
                stats.update({'global_rate': g_rate, 'global_concurrent': g_concurr})

                with state.rate_limit(project_id, prl, pcl) as (p_allowed, p_rate, p_concurr):
                    stats.update({'project_rate': p_rate, 'project_concurrent': p_concurr})
                    timer.mark('rate_limit')

                    if g_allowed and p_allowed:

                        # Experiment, reduce max threads by 1 for each extra concurrent query
                        # that a project has running beyond the first one
                        if 'max_threads' in query_settings and p_concurr > 1:
                            maxt = query_settings['max_threads']
                            query_settings['max_threads'] = max(1, maxt - p_concurr + 1)

                        # Force query to use the first shard replica, which
                        # should have synchronously received any cluster writes
                        # before this query is run.
                        consistent = request.extensions['performance'].get('consistent', False)
                        stats['consistent'] = consistent
                        if consistent:
                            query_settings['load_balancing'] = 'in_order'
                            query_settings['max_threads'] = 1

                        try:
                            result = NativeDriverReader(client).execute(
                                sql,
                                query_settings,
                                # All queries should already be deduplicated at this point
                                # But the query_id will let us know if they aren't
<<<<<<< HEAD
                                query_id=query_id,
=======
                                query_id=query_id if use_deduper else None,
>>>>>>> be6d275d
                                with_totals=request.query.get_body().get('totals', False),
                            )
                            status = 200

                            logger.debug(sql)
                            timer.mark('execute')
                            stats.update({
                                'result_rows': len(result['data']),
                                'result_cols': len(result['meta']),
                            })

                            if use_cache:
                                state.set_result(query_id, result)
                                timer.mark('cache_set')

                        except BaseException as ex:
                            error = str(ex)
                            status = 500
                            logger.exception("Error running query: %s\n%s", sql, error)
                            if isinstance(ex, ClickHouseError):
                                result = {'error': {
                                    'type': 'clickhouse',
                                    'code': ex.code,
                                    'message': error,
                                }}
                            else:
                                result = {'error': {
                                    'type': 'unknown',
                                    'message': error,
                                }}

                    else:
                        status = 429
                        Reason = namedtuple('reason', 'scope name val limit')
                        reasons = [
                            Reason('global', 'concurrent', g_concurr, gcl),
                            Reason('global', 'per-second', g_rate, grl),
                            Reason('project', 'concurrent', p_concurr, pcl),
                            Reason('project', 'per-second', p_rate, prl)
                        ]
                        reason = next((r for r in reasons if r.limit is not None and r.val > r.limit), None)
                        result = {'error': {
                            'type': 'ratelimit',
                            'message': 'rate limit exceeded',
                            'detail': reason and '{r.scope} {r.name} of {r.val:.0f} exceeds limit of {r.limit:.0f}'.format(r=reason)
                        }}

    stats.update(query_settings)

    if settings.RECORD_QUERIES:
        # send to redis
        state.record_query({
            'request': request.body,
            'sql': sql,
            'timing': timer,
            'stats': stats,
            'status': status,
        })

        # send to datadog
        tags = [
            'status:{}'.format(status),
            'referrer:{}'.format(stats.get('referrer', 'none')),
            'final:{}'.format(stats.get('final', False))
        ]
        mark_tags = [
            'final:{}'.format(stats.get('final', False))
        ]
        timer.send_metrics_to(metrics, tags=tags, mark_tags=mark_tags)

    result['timing'] = timer

    if settings.STATS_IN_RESPONSE or request.extensions['performance'].get('debug', False):
        result['stats'] = stats
        result['sql'] = sql

    return (result, status)


class Timer(object):
    def __init__(self, name=''):
        self.marks = [(name, time.time())]
        self.final = None

    def mark(self, name):
        self.final = None
        self.marks.append((name, time.time()))

    def finish(self):
        if not self.final:
            start = self.marks[0][1]
            end = time.time() if len(self.marks) == 1 else self.marks[-1][1]
            diff_ms = lambda start, end: int((end - start) * 1000)
            durations = [(name, diff_ms(self.marks[i][1], ts)) for i, (name, ts) in enumerate(self.marks[1:])]
            self.final = {
                'timestamp': int(start),
                'duration_ms': diff_ms(start, end),
                'marks_ms': {
                    key: sum(d[1] for d in group) for key, group in groupby(sorted(durations), key=lambda x: x[0])
                }
            }
        return self.final

    def for_json(self):
        return self.finish()

    def send_metrics_to(self, metrics, tags=None, mark_tags=None):
        name = self.marks[0][0]
        final = self.finish()
        metrics.timing(name, final['duration_ms'], tags=tags)
        for mark, duration in final['marks_ms'].items():
            metrics.timing('{}.{}'.format(name, mark), duration, tags=mark_tags)


def time_request(name):
    def decorator(func):
        @wraps(func)
        def wrapper(*args, **kwargs):
            kwargs['timer'] = Timer(name)
            return func(*args, **kwargs)
        return wrapper
    return decorator


class Part(NamedTuple):
    date: datetime
    retention_days: int


def decode_part_str(part_str: str) -> Part:
    match = PART_RE.match(part_str)
    if not match:
        raise ValueError("Unknown part name/format: " + str(part_str))

    date_str, retention_days = match.groups()
    date = datetime.strptime(date_str, '%Y-%m-%d')

    return Part(date, int(retention_days))


def force_bytes(s):
    if isinstance(s, bytes):
        return s
    return s.encode('utf-8', 'replace')


@contextmanager
def settings_override(overrides):
    previous = {}
    for k, v in overrides.items():
        previous[k] = getattr(settings, k, None)
        setattr(settings, k, v)

    try:
        yield
    finally:
        for k, v in previous.items():
            setattr(settings, k, v)


def create_metrics(host, port, prefix, tags=None):
    """Create a DogStatsd object with the specified prefix and tags. Prefixes
    must start with `snuba.<category>`, for example: `snuba.processor`."""

    from datadog import DogStatsd

    bits = prefix.split('.', 2)
    assert len(bits) >= 2 and bits[0] == 'snuba', "prefix must be like `snuba.<category>`"

    return DogStatsd(host=host, port=port, namespace=prefix, constant_tags=tags)


metrics = create_metrics(settings.DOGSTATSD_HOST, settings.DOGSTATSD_PORT, 'snuba.api')<|MERGE_RESOLUTION|>--- conflicted
+++ resolved
@@ -465,11 +465,7 @@
                                 query_settings,
                                 # All queries should already be deduplicated at this point
                                 # But the query_id will let us know if they aren't
-<<<<<<< HEAD
-                                query_id=query_id,
-=======
                                 query_id=query_id if use_deduper else None,
->>>>>>> be6d275d
                                 with_totals=request.query.get_body().get('totals', False),
                             )
                             status = 200
