--- conflicted
+++ resolved
@@ -14,12 +14,8 @@
 import _strptime  # NOQA fixes _strptime deferred import issue
 import time
 
-<<<<<<< HEAD
-from snuba import clickhouse, schemas, settings, state
-=======
-from snuba import schemas, settings, state
+from snuba import settings, state
 from snuba.query.schema import CONDITION_OPERATORS, POSITIVE_OPERATORS
->>>>>>> f07aecac
 from snuba.request import Request
 
 
