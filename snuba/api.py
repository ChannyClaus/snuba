--- conflicted
+++ resolved
@@ -17,11 +17,7 @@
 from snuba import schemas, settings, state, util
 from snuba.clickhouse.native import ClickhousePool
 from snuba.clickhouse.query import ClickhouseQuery
-<<<<<<< HEAD
-from snuba.query.extensions import TimeSeriesExtension, TimeSeriesExtensionProcessor
-=======
-from snuba.query.timeseries import TimeSeriesExtensionProcessor
->>>>>>> be6d275d
+from snuba.query.timeseries import TimeSeriesExtension, TimeSeriesExtensionProcessor
 from snuba.replacer import get_projects_query_flags
 from snuba.split import split_query
 from snuba.datasets.factory import InvalidDatasetError, get_dataset, get_enabled_dataset_names
@@ -249,17 +245,11 @@
     ensure_table_exists(dataset)
 
     schema = RequestSchema.build_with_extensions(dataset.get_extensions())
-<<<<<<< HEAD
     request, extensions = validate_request_content(body, schema, timer)
     result, status = parse_and_run_query(
         dataset,
         request,
         extensions,
-=======
-    result, status = parse_and_run_query(
-        dataset,
-        validate_request_content(body, schema, timer),
->>>>>>> be6d275d
         timer,
     )
 
@@ -281,7 +271,6 @@
 
 
 @split_query
-<<<<<<< HEAD
 def parse_and_run_query(
     dataset,
     request: Request,
@@ -291,20 +280,12 @@
     from_date, to_date = TimeSeriesExtensionProcessor.get_time_limit(
         TimeSeriesExtension.parse_payload(extension_payloads['timeseries'])
     )
-=======
-def parse_and_run_query(dataset, request: Request, timer):
-    from_date, to_date = TimeSeriesExtensionProcessor.get_time_limit(request.extensions['timeseries'])
->>>>>>> be6d275d
 
     extensions = dataset.get_extensions()
     for name, extension in extensions.items():
         extension.get_processor().process_query(
             request.query,
-<<<<<<< HEAD
             extension.parse_payload(extension_payloads[name]),
-=======
-            request.extensions[name],
->>>>>>> be6d275d
         )
     request.query.add_conditions(dataset.default_conditions())
 
@@ -390,11 +371,7 @@
         ['count()', None, 'count'],
     ])
     request.query.add_groupby(['sdk_name', 'rtime'])
-<<<<<<< HEAD
     extensions['project'] = {
-=======
-    request.extensions['project'] = {
->>>>>>> be6d275d
         'project': [],
     }
 
