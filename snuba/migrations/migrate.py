import logging

from clickhouse_driver import Client
from typing import MutableSequence

from snuba.datasets.dataset import Dataset
from snuba.datasets.schemas import Schema
from snuba.datasets.schemas.tables import TableSchema
from snuba.migrations.parse_schema import get_local_schema


logger = logging.getLogger("snuba.migrate")


def _run_schema(conn: Client, schema: Schema) -> None:
    if not isinstance(schema, TableSchema):
        return
    clickhouse_table = schema.get_local_table_name()

    local_schema = get_local_schema(conn, clickhouse_table)

    migrations = schema.get_migration_statements()(clickhouse_table, local_schema)
    for statement in migrations:
        logger.info(f"Executing migration: {statement}")
        conn.execute(statement)

    # Refresh after alters
    refreshed_schema = get_local_schema(conn, clickhouse_table)

    # Warn user about any *other* schema diffs
    differences = schema.get_column_differences(refreshed_schema)

    for difference in differences:
        logger.warn(difference)


<<<<<<< HEAD
def run(dataset: Dataset) -> None:
=======
def run(conn: Client, dataset: Dataset) -> None:
    schemas: MutableSequence[Schema] = []

    writable_storage = dataset.get_writable_storage()
    if writable_storage:
        writer = writable_storage.get_table_writer()
        schemas.append(writer.get_schema())
>>>>>>> fdcc3229
    for storage in dataset.get_all_storages():
        schemas: MutableSequence[Schema] = []

        writer = dataset.get_table_writer()
        if writer:
            schemas.append(writer.get_schema())

        schemas.append(storage.get_schemas().get_read_schema())

        for schema in schemas:
            conn = storage.get_cluster().get_clickhouse_rw()
            _run_schema(conn, schema)<|MERGE_RESOLUTION|>--- conflicted
+++ resolved
@@ -34,23 +34,15 @@
         logger.warn(difference)
 
 
-<<<<<<< HEAD
 def run(dataset: Dataset) -> None:
-=======
-def run(conn: Client, dataset: Dataset) -> None:
     schemas: MutableSequence[Schema] = []
-
     writable_storage = dataset.get_writable_storage()
     if writable_storage:
         writer = writable_storage.get_table_writer()
         schemas.append(writer.get_schema())
->>>>>>> fdcc3229
+
     for storage in dataset.get_all_storages():
         schemas: MutableSequence[Schema] = []
-
-        writer = dataset.get_table_writer()
-        if writer:
-            schemas.append(writer.get_schema())
 
         schemas.append(storage.get_schemas().get_read_schema())
 
