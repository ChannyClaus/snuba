import logging
import time
import simplejson as json

from typing import Optional, Sequence

from snuba.clickhouse.native import ClickhousePool
from snuba.datasets.dataset import Dataset
from snuba.datasets.factory import enforce_table_writer, get_dataset_name
from snuba.processor import InvalidMessageVersion
from snuba.replacers.replacer_processor import Replacement, ReplacementMessage
from snuba.utils.metrics.backends.abstract import MetricsBackend
from snuba.utils.streams.batching import AbstractBatchWorker
from snuba.utils.streams.kafka import KafkaPayload
from snuba.utils.streams.types import Message


logger = logging.getLogger("snuba.replacer")


class ReplacerWorker(AbstractBatchWorker[KafkaPayload, Replacement]):
    def __init__(
        self, clickhouse: ClickhousePool, dataset: Dataset, metrics: MetricsBackend
    ) -> None:
        self.clickhouse = clickhouse
        self.metrics = metrics
        processor = enforce_table_writer(dataset).get_replacer_processor()
        dataset_name = get_dataset_name(dataset)
        assert (
            processor
        ), f"This dataset writer does not support replacements {dataset_name}"
        self.__replacer_processor = processor

    def process_message(self, message: Message[KafkaPayload]) -> Optional[Replacement]:
        seq_message = json.loads(message.payload.value)
        version = seq_message[0]

        if version == 2:
            return self.__replacer_processor.process_message(
                ReplacementMessage(seq_message[1], seq_message[2])
            )
        else:
            raise InvalidMessageVersion("Unknown message format: " + str(seq_message))

    def flush_batch(self, batch: Sequence[Replacement]) -> None:
        for replacement in batch:
            query_args = {
                **replacement.query_args,
                "dist_read_table_name": self.__replacer_processor.get_read_schema().get_table_name(),
                "dist_write_table_name": self.__replacer_processor.get_write_schema().get_table_name(),
            }
            count = self.clickhouse.execute_robust(
                replacement.count_query_template % query_args
            )[0][0]
            if count == 0:
                continue

            self.__replacer_processor.pre_replacement(replacement, count)

            t = time.time()
            query = replacement.insert_query_template % query_args
            logger.debug("Executing replace query: %s" % query)
            self.clickhouse.execute_robust(query)
            duration = int((time.time() - t) * 1000)

            self.__replacer_processor.post_replacement(replacement, duration, count)
            logger.info("Replacing %s rows took %sms" % (count, duration))
            self.metrics.timing("replacements.count", count)
<<<<<<< HEAD
            self.metrics.timing("replacements.duration", duration)


def process_delete_groups(message, required_columns) -> Optional[Replacement]:
    group_ids = message["group_ids"]
    if not group_ids:
        return None

    assert all(isinstance(gid, int) for gid in group_ids)
    timestamp = datetime.strptime(message["datetime"], settings.PAYLOAD_DATETIME_FORMAT)
    select_columns = map(lambda i: i if i != "deleted" else "1", required_columns)

    where = """\
        PREWHERE group_id IN (%(group_ids)s)
        WHERE project_id = %(project_id)s
        AND received <= CAST('%(timestamp)s' AS DateTime)
        AND NOT deleted
    """

    count_query_template = (
        """\
        SELECT count()
        FROM %(dist_read_table_name)s FINAL
    """
        + where
    )

    insert_query_template = (
        """\
        INSERT INTO %(dist_write_table_name)s (%(required_columns)s)
        SELECT %(select_columns)s
        FROM %(dist_read_table_name)s FINAL
    """
        + where
    )

    query_args = {
        "required_columns": ", ".join(required_columns),
        "select_columns": ", ".join(select_columns),
        "project_id": message["project_id"],
        "group_ids": ", ".join(str(gid) for gid in group_ids),
        "timestamp": timestamp.strftime(DATETIME_FORMAT),
    }

    query_time_flags = (EXCLUDE_GROUPS, message["project_id"], group_ids)

    return Replacement(
        count_query_template, insert_query_template, query_args, query_time_flags
    )


SEEN_MERGE_TXN_CACHE = deque(maxlen=100)


def process_merge(message, all_column_names) -> Optional[Replacement]:
    # HACK: We were sending duplicates of the `end_merge` message from Sentry,
    # this is only for performance of the backlog.
    txn = message.get("transaction_id")
    if txn:
        if txn in SEEN_MERGE_TXN_CACHE:
            return None
        else:
            SEEN_MERGE_TXN_CACHE.append(txn)

    previous_group_ids = message["previous_group_ids"]
    if not previous_group_ids:
        return None

    assert all(isinstance(gid, int) for gid in previous_group_ids)
    timestamp = datetime.strptime(message["datetime"], settings.PAYLOAD_DATETIME_FORMAT)
    select_columns = map(
        lambda i: i if i != "group_id" else str(message["new_group_id"]),
        all_column_names,
    )

    where = """\
        PREWHERE group_id IN (%(previous_group_ids)s)
        WHERE project_id = %(project_id)s
        AND received <= CAST('%(timestamp)s' AS DateTime)
        AND NOT deleted
    """

    count_query_template = (
        """\
        SELECT count()
        FROM %(dist_read_table_name)s FINAL
    """
        + where
    )

    insert_query_template = (
        """\
        INSERT INTO %(dist_write_table_name)s (%(all_columns)s)
        SELECT %(select_columns)s
        FROM %(dist_read_table_name)s FINAL
    """
        + where
    )

    query_args = {
        "all_columns": ", ".join(all_column_names),
        "select_columns": ", ".join(select_columns),
        "project_id": message["project_id"],
        "previous_group_ids": ", ".join(str(gid) for gid in previous_group_ids),
        "timestamp": timestamp.strftime(DATETIME_FORMAT),
    }

    query_time_flags = (EXCLUDE_GROUPS, message["project_id"], previous_group_ids)

    return Replacement(
        count_query_template, insert_query_template, query_args, query_time_flags
    )


def process_unmerge(message, all_column_names) -> Optional[Replacement]:
    hashes = message["hashes"]
    if not hashes:
        return None

    assert all(isinstance(h, str) for h in hashes)
    timestamp = datetime.strptime(message["datetime"], settings.PAYLOAD_DATETIME_FORMAT)
    select_columns = map(
        lambda i: i if i != "group_id" else str(message["new_group_id"]),
        all_column_names,
    )

    where = """\
        PREWHERE group_id = %(previous_group_id)s
        WHERE project_id = %(project_id)s
        AND primary_hash IN (%(hashes)s)
        AND received <= CAST('%(timestamp)s' AS DateTime)
        AND NOT deleted
    """

    count_query_template = (
        """\
        SELECT count()
        FROM %(dist_read_table_name)s FINAL
    """
        + where
    )

    insert_query_template = (
        """\
        INSERT INTO %(dist_write_table_name)s (%(all_columns)s)
        SELECT %(select_columns)s
        FROM %(dist_read_table_name)s FINAL
    """
        + where
    )

    query_args = {
        "all_columns": ", ".join(all_column_names),
        "select_columns": ", ".join(select_columns),
        "previous_group_id": message["previous_group_id"],
        "project_id": message["project_id"],
        "hashes": ", ".join("'%s'" % _hashify(h) for h in hashes),
        "timestamp": timestamp.strftime(DATETIME_FORMAT),
    }

    query_time_flags = (NEEDS_FINAL, message["project_id"])

    return Replacement(
        count_query_template, insert_query_template, query_args, query_time_flags
    )


# This obnoxious amount backslashes is sadly required.
# replaceRegexpAll(tuple.1, '(\\\\||\\\\=|\\\\\\\\)', '\\\\\\\\\\\\1')
# means running this on Clickhouse:
# replaceRegexpAll(tuple.1, '(\\||\\=|\\\\)', '\\\\\\1')
# The (\\||\\=|\\\\) pattern should be actually this: (\||\=|\\). The additional
# backslashes are because of Clickhouse escaping.
FLATTENED_COLUMN_TEMPLATE = """
concat(
    '|',
    arrayStringConcat(
        arrayMap(tuple -> concat(
                replaceRegexpAll(tuple.1, '(\\\\||\\\\=|\\\\\\\\)', '\\\\\\\\\\\\1'),
                '=',
                replaceRegexpAll(tuple.2, '(\\\\||\\\\=|\\\\\\\\)', '\\\\\\\\\\\\1')
            ),
            arraySort(
                arrayFilter(
                    tuple -> tuple.1 != %s,
                    arrayMap((k, v) -> tuple(k, v), `tags.key`, `tags.value`)
                )
            )
        ),
        '||'
    ),
    '|'
)
"""


def process_delete_tag(message, dataset) -> Optional[Replacement]:
    tag = message["tag"]
    if not tag:
        return None

    assert isinstance(tag, str)
    timestamp = datetime.strptime(message["datetime"], settings.PAYLOAD_DATETIME_FORMAT)
    promoted_col_spec = dataset.get_promoted_columns_spec()
    spec = promoted_col_spec.get("tags")
    tag_column_name = (
        spec.tag_column_mapping.get(tag, tag) if spec is not None else None
    )
    is_promoted = tag in spec.get_tags() if spec is not None else False

    where = """\
        WHERE project_id = %(project_id)s
        AND received <= CAST('%(timestamp)s' AS DateTime)
        AND NOT deleted
    """

    if is_promoted:
        where += "AND %(tag_column)s IS NOT NULL"
    else:
        where += "AND has(`tags.key`, %(tag_str)s)"

    insert_query_template = (
        """\
        INSERT INTO %(dist_write_table_name)s (%(all_columns)s)
        SELECT %(select_columns)s
        FROM %(dist_read_table_name)s FINAL
    """
        + where
    )

    select_columns = []
    all_columns = dataset.get_dataset_schemas().get_read_schema().get_columns()
    for col in all_columns:
        if is_promoted and col.flattened == tag_column_name:
            select_columns.append("NULL")
        elif col.flattened == "tags.key":
            select_columns.append(
                "arrayFilter(x -> (indexOf(`tags.key`, x) != indexOf(`tags.key`, %s)), `tags.key`)"
                % escape_string(tag)
            )
        elif col.flattened == "tags.value":
            select_columns.append(
                "arrayMap(x -> arrayElement(`tags.value`, x), arrayFilter(x -> x != indexOf(`tags.key`, %s), arrayEnumerate(`tags.value`)))"
                % escape_string(tag)
            )
        elif col.flattened == "_tags_flattened":
            select_columns.append(FLATTENED_COLUMN_TEMPLATE % escape_string(tag))
        else:
            select_columns.append(col.escaped)

    all_column_names = [col.escaped for col in all_columns]
    query_args = {
        "all_columns": ", ".join(all_column_names),
        "select_columns": ", ".join(select_columns),
        "project_id": message["project_id"],
        "tag_str": escape_string(tag),
        "tag_column": escape_identifier(tag_column_name),
        "timestamp": timestamp.strftime(DATETIME_FORMAT),
    }

    count_query_template = (
        """\
        SELECT count()
        FROM %(dist_read_table_name)s FINAL
    """
        + where
    )

    query_time_flags = (NEEDS_FINAL, message["project_id"])

    return Replacement(
        count_query_template, insert_query_template, query_args, query_time_flags
    )
=======
            self.metrics.timing("replacements.duration", duration)
>>>>>>> e0b20c0b
<|MERGE_RESOLUTION|>--- conflicted
+++ resolved
@@ -66,280 +66,4 @@
             self.__replacer_processor.post_replacement(replacement, duration, count)
             logger.info("Replacing %s rows took %sms" % (count, duration))
             self.metrics.timing("replacements.count", count)
-<<<<<<< HEAD
-            self.metrics.timing("replacements.duration", duration)
-
-
-def process_delete_groups(message, required_columns) -> Optional[Replacement]:
-    group_ids = message["group_ids"]
-    if not group_ids:
-        return None
-
-    assert all(isinstance(gid, int) for gid in group_ids)
-    timestamp = datetime.strptime(message["datetime"], settings.PAYLOAD_DATETIME_FORMAT)
-    select_columns = map(lambda i: i if i != "deleted" else "1", required_columns)
-
-    where = """\
-        PREWHERE group_id IN (%(group_ids)s)
-        WHERE project_id = %(project_id)s
-        AND received <= CAST('%(timestamp)s' AS DateTime)
-        AND NOT deleted
-    """
-
-    count_query_template = (
-        """\
-        SELECT count()
-        FROM %(dist_read_table_name)s FINAL
-    """
-        + where
-    )
-
-    insert_query_template = (
-        """\
-        INSERT INTO %(dist_write_table_name)s (%(required_columns)s)
-        SELECT %(select_columns)s
-        FROM %(dist_read_table_name)s FINAL
-    """
-        + where
-    )
-
-    query_args = {
-        "required_columns": ", ".join(required_columns),
-        "select_columns": ", ".join(select_columns),
-        "project_id": message["project_id"],
-        "group_ids": ", ".join(str(gid) for gid in group_ids),
-        "timestamp": timestamp.strftime(DATETIME_FORMAT),
-    }
-
-    query_time_flags = (EXCLUDE_GROUPS, message["project_id"], group_ids)
-
-    return Replacement(
-        count_query_template, insert_query_template, query_args, query_time_flags
-    )
-
-
-SEEN_MERGE_TXN_CACHE = deque(maxlen=100)
-
-
-def process_merge(message, all_column_names) -> Optional[Replacement]:
-    # HACK: We were sending duplicates of the `end_merge` message from Sentry,
-    # this is only for performance of the backlog.
-    txn = message.get("transaction_id")
-    if txn:
-        if txn in SEEN_MERGE_TXN_CACHE:
-            return None
-        else:
-            SEEN_MERGE_TXN_CACHE.append(txn)
-
-    previous_group_ids = message["previous_group_ids"]
-    if not previous_group_ids:
-        return None
-
-    assert all(isinstance(gid, int) for gid in previous_group_ids)
-    timestamp = datetime.strptime(message["datetime"], settings.PAYLOAD_DATETIME_FORMAT)
-    select_columns = map(
-        lambda i: i if i != "group_id" else str(message["new_group_id"]),
-        all_column_names,
-    )
-
-    where = """\
-        PREWHERE group_id IN (%(previous_group_ids)s)
-        WHERE project_id = %(project_id)s
-        AND received <= CAST('%(timestamp)s' AS DateTime)
-        AND NOT deleted
-    """
-
-    count_query_template = (
-        """\
-        SELECT count()
-        FROM %(dist_read_table_name)s FINAL
-    """
-        + where
-    )
-
-    insert_query_template = (
-        """\
-        INSERT INTO %(dist_write_table_name)s (%(all_columns)s)
-        SELECT %(select_columns)s
-        FROM %(dist_read_table_name)s FINAL
-    """
-        + where
-    )
-
-    query_args = {
-        "all_columns": ", ".join(all_column_names),
-        "select_columns": ", ".join(select_columns),
-        "project_id": message["project_id"],
-        "previous_group_ids": ", ".join(str(gid) for gid in previous_group_ids),
-        "timestamp": timestamp.strftime(DATETIME_FORMAT),
-    }
-
-    query_time_flags = (EXCLUDE_GROUPS, message["project_id"], previous_group_ids)
-
-    return Replacement(
-        count_query_template, insert_query_template, query_args, query_time_flags
-    )
-
-
-def process_unmerge(message, all_column_names) -> Optional[Replacement]:
-    hashes = message["hashes"]
-    if not hashes:
-        return None
-
-    assert all(isinstance(h, str) for h in hashes)
-    timestamp = datetime.strptime(message["datetime"], settings.PAYLOAD_DATETIME_FORMAT)
-    select_columns = map(
-        lambda i: i if i != "group_id" else str(message["new_group_id"]),
-        all_column_names,
-    )
-
-    where = """\
-        PREWHERE group_id = %(previous_group_id)s
-        WHERE project_id = %(project_id)s
-        AND primary_hash IN (%(hashes)s)
-        AND received <= CAST('%(timestamp)s' AS DateTime)
-        AND NOT deleted
-    """
-
-    count_query_template = (
-        """\
-        SELECT count()
-        FROM %(dist_read_table_name)s FINAL
-    """
-        + where
-    )
-
-    insert_query_template = (
-        """\
-        INSERT INTO %(dist_write_table_name)s (%(all_columns)s)
-        SELECT %(select_columns)s
-        FROM %(dist_read_table_name)s FINAL
-    """
-        + where
-    )
-
-    query_args = {
-        "all_columns": ", ".join(all_column_names),
-        "select_columns": ", ".join(select_columns),
-        "previous_group_id": message["previous_group_id"],
-        "project_id": message["project_id"],
-        "hashes": ", ".join("'%s'" % _hashify(h) for h in hashes),
-        "timestamp": timestamp.strftime(DATETIME_FORMAT),
-    }
-
-    query_time_flags = (NEEDS_FINAL, message["project_id"])
-
-    return Replacement(
-        count_query_template, insert_query_template, query_args, query_time_flags
-    )
-
-
-# This obnoxious amount backslashes is sadly required.
-# replaceRegexpAll(tuple.1, '(\\\\||\\\\=|\\\\\\\\)', '\\\\\\\\\\\\1')
-# means running this on Clickhouse:
-# replaceRegexpAll(tuple.1, '(\\||\\=|\\\\)', '\\\\\\1')
-# The (\\||\\=|\\\\) pattern should be actually this: (\||\=|\\). The additional
-# backslashes are because of Clickhouse escaping.
-FLATTENED_COLUMN_TEMPLATE = """
-concat(
-    '|',
-    arrayStringConcat(
-        arrayMap(tuple -> concat(
-                replaceRegexpAll(tuple.1, '(\\\\||\\\\=|\\\\\\\\)', '\\\\\\\\\\\\1'),
-                '=',
-                replaceRegexpAll(tuple.2, '(\\\\||\\\\=|\\\\\\\\)', '\\\\\\\\\\\\1')
-            ),
-            arraySort(
-                arrayFilter(
-                    tuple -> tuple.1 != %s,
-                    arrayMap((k, v) -> tuple(k, v), `tags.key`, `tags.value`)
-                )
-            )
-        ),
-        '||'
-    ),
-    '|'
-)
-"""
-
-
-def process_delete_tag(message, dataset) -> Optional[Replacement]:
-    tag = message["tag"]
-    if not tag:
-        return None
-
-    assert isinstance(tag, str)
-    timestamp = datetime.strptime(message["datetime"], settings.PAYLOAD_DATETIME_FORMAT)
-    promoted_col_spec = dataset.get_promoted_columns_spec()
-    spec = promoted_col_spec.get("tags")
-    tag_column_name = (
-        spec.tag_column_mapping.get(tag, tag) if spec is not None else None
-    )
-    is_promoted = tag in spec.get_tags() if spec is not None else False
-
-    where = """\
-        WHERE project_id = %(project_id)s
-        AND received <= CAST('%(timestamp)s' AS DateTime)
-        AND NOT deleted
-    """
-
-    if is_promoted:
-        where += "AND %(tag_column)s IS NOT NULL"
-    else:
-        where += "AND has(`tags.key`, %(tag_str)s)"
-
-    insert_query_template = (
-        """\
-        INSERT INTO %(dist_write_table_name)s (%(all_columns)s)
-        SELECT %(select_columns)s
-        FROM %(dist_read_table_name)s FINAL
-    """
-        + where
-    )
-
-    select_columns = []
-    all_columns = dataset.get_dataset_schemas().get_read_schema().get_columns()
-    for col in all_columns:
-        if is_promoted and col.flattened == tag_column_name:
-            select_columns.append("NULL")
-        elif col.flattened == "tags.key":
-            select_columns.append(
-                "arrayFilter(x -> (indexOf(`tags.key`, x) != indexOf(`tags.key`, %s)), `tags.key`)"
-                % escape_string(tag)
-            )
-        elif col.flattened == "tags.value":
-            select_columns.append(
-                "arrayMap(x -> arrayElement(`tags.value`, x), arrayFilter(x -> x != indexOf(`tags.key`, %s), arrayEnumerate(`tags.value`)))"
-                % escape_string(tag)
-            )
-        elif col.flattened == "_tags_flattened":
-            select_columns.append(FLATTENED_COLUMN_TEMPLATE % escape_string(tag))
-        else:
-            select_columns.append(col.escaped)
-
-    all_column_names = [col.escaped for col in all_columns]
-    query_args = {
-        "all_columns": ", ".join(all_column_names),
-        "select_columns": ", ".join(select_columns),
-        "project_id": message["project_id"],
-        "tag_str": escape_string(tag),
-        "tag_column": escape_identifier(tag_column_name),
-        "timestamp": timestamp.strftime(DATETIME_FORMAT),
-    }
-
-    count_query_template = (
-        """\
-        SELECT count()
-        FROM %(dist_read_table_name)s FINAL
-    """
-        + where
-    )
-
-    query_time_flags = (NEEDS_FINAL, message["project_id"])
-
-    return Replacement(
-        count_query_template, insert_query_template, query_args, query_time_flags
-    )
-=======
-            self.metrics.timing("replacements.duration", duration)
->>>>>>> e0b20c0b
+            self.metrics.timing("replacements.duration", duration)